'''
Author Seth Meeker 2017-06-11

New PtSi devices do not seem to display hot pixel behavior from the same mechanism as
old TiN devices. As such, the full time masking technique used in the ARCONS pipeline
may not be necessary. Bad pixels largely remain "bad" with little switching behavior. 
A small population have a sawtooth pattern in their lightcurve, possibly due to constant, 
slow loop rotation. These may need the full time masking routine for cleaning, but are 
ignored for now.

This routine provides a temporary (though quite good) means of determining which pixels
are hot using the dark frames taken around an observation.

We first apply a hard cut on anything over 2450 counts, since the firmware has a soft
2500 cps limit to stop buffers from overflowing with hot pixels' data. Anything over ~2450
cps in the dark is cut outright. We then take the mean cps on the remaining pixels,
and further cut anything with cps > 5-sigma over the mean.

functions:
makeMask(run=None, date=None, startTimeStamp=None, stopTimeStamp=None, verbose=False, sigma=5, maxCut=2450)
saveMask(mask, timeStamp=None, date=None)
loadMask(path)
plotMask(mask)

'''

import sys, os, time, struct
import numpy as np
import matplotlib
import matplotlib.pyplot as plt
from matplotlib.figure import Figure
from functools import partial
from arrayPopup import plotArray
import utils
import irUtils
from loadStack import loadIMGStack


#ultimately want the path to be flexible: use .bin files if they exist,
#and fall back on .img files if necessary (typically we didn't record
#.bin files for dark data in 2017a)
#basePath = '/mnt/data0/ScienceDataIMGs/'
nCols=80
nRows=125
#maxCut=2450
def makeDHPMask(stack=None, outputFileName=None, verbose=False, sigma=3, maxCut=2450, coldCut=False, manualArray=None):
    '''
    MaxCut sets level for initial hot pixel cut. Everything with cps>maxCut -> np.nan
    Sigma determines level for second cut. Everything with cps>mean+sigma*stdev -> np.nan
    If coldCut=True, third cut where everything with cps<mean-sigma*stdev -> np.nan
    manualArray is a way to give a list of bad pixels manually, in format [[row,col],[row,col],...]


    '''
    medStack = irUtils.medianStack(stack)

    if verbose:
        try:
            plotArray(medStack,title='Median Dark Stack')
        except:
            plt.matshow(medStack)
            plt.show()

    #initial masking, take out anything with cps > maxCut
    mask = np.zeros(np.shape(medStack),dtype=int)
    mask[np.where(medStack>=maxCut)]=1

    if verbose:
        try:
            plotArray(mask, title='cps>%i == 1'%maxCut)
        except:
            plt.matshow(mask)
            plt.show()

    medStack[np.where(mask==1)]=np.nan
    medStack[np.where(medStack==0)]=np.nan
    if verbose:
        try:
            plotArray(medStack, title='Median Stack with mask 1')
        except:
            plt.matshow(medStack)
            plt.show()

    #second round of masking, where cps > mean+sigma*std
    mask2 = np.zeros(np.shape(medStack),dtype=int)
    mask2[np.where(medStack>=np.nanmean(medStack)+sigma*np.nanstd(medStack))]=1

    #if coldCut is true, also mask cps < mean-sigma*std
    if coldCut==True:
        mask2[np.where(medStack<=np.nanmean(medStack)-sigma*np.nanstd(medStack))]=1

    if verbose:
        try:
            plotArray(mask2, title='cps>mean+%i-sigma == 1'%sigma)
        except:
            plt.matshow(mask2)
            plt.show()

    medStack[np.where(mask2==1)]=np.nan
    if verbose:
        try:
            plotArray(medStack, title='Median Stack with mask 2')
        except:
            plt.matshow(medStack)
            plt.show()

    finalMask = mask+mask2

    # provide an easy means to pipe in an array of manually identified pixels
    if manualArray is not None:
        for pix in manualArray:
            finalMask[pix[0],pix[1]]=1


    if verbose:
        try:
            plotArray(finalMask, title='Final mask')
        except:
            plt.matshow(finalMask)
            plt.show()
        print "Number masked pixels = ", len(np.array(np.where(finalMask==1)).flatten())

    return finalMask


def makeMask(run=None, date=None, basePath=None,startTimeStamp=None, stopTimeStamp=None, verbose=False, sigma=3, maxCut=2450, coldCut=False, manualArray=None):
    '''
    MaxCut sets level for initial hot pixel cut. Everything with cps>maxCut -> np.nan
    Sigma determines level for second cut. Everything with cps>mean+sigma*stdev -> np.nan
    If coldCut=True, third cut where everything with cps<mean-sigma*stdev -> np.nan
    manualArray is a way to give a list of bad pixels manually, in format [[row,col],[row,col],...]


    '''
<<<<<<< HEAD
    if basePath!='/mnt/ramdisk/':
        print(basePath)
        dataPath = basePath+str(run)+os.path.sep+str(date)+os.path.sep
    else:
        dataPath=basePath

    stack = loadIMGStack(dataPath, startTimeStamp, stopTimeStamp, nCols=nCols, nRows=nRows)
    medStack = irUtils.medianStack(stack)
=======
    try:
        dataPath = basePath+str(run)+os.path.sep+str(date)+os.path.sep
        stack = loadIMGStack(dataPath, startTimeStamp, stopTimeStamp, nCols=nCols, nRows=nRows)
    except:
        print "Could not find dark data in ScienceData path, checking ramdisk"
        dataPath = '/mnt/ramdisk/'
        stack = loadIMGStack(dataPath, startTimeStamp, stopTimeStamp, nCols=nCols, nRows=nRows)

    medStack = utils.medianStack(stack)
>>>>>>> 81dc02c8

    if verbose:
        try:
            plotArray(medStack,title='Median Dark Stack')
        except:
            plt.matshow(medStack)
            plt.show()

    #initial masking, take out anything with cps > maxCut
    mask = np.zeros(np.shape(medStack),dtype=int)
    mask[np.where(medStack>=maxCut)]=1

    if verbose:
        try:
            plotArray(mask, title='cps>%i == 1'%maxCut)
        except:
            plt.matshow(mask)
            plt.show()

    medStack[np.where(mask==1)]=np.nan
    medStack[np.where(medStack==0)]=np.nan
    if verbose:
        try:
            plotArray(medStack, title='Median Stack with mask 1')
        except:
            plt.matshow(medStack)
            plt.show()

    #second round of masking, where cps > mean+sigma*std
    mask2 = np.zeros(np.shape(medStack),dtype=int)
    mask2[np.where(medStack>=np.nanmean(medStack)+sigma*np.nanstd(medStack))]=1

    #if coldCut is true, also mask cps < mean-sigma*std
    if coldCut==True:
        mask2[np.where(medStack<=np.nanmean(medStack)-sigma*np.nanstd(medStack))]=1

    if verbose:
        try:
            plotArray(mask2, title='cps>mean+%i-sigma == 1'%sigma)
        except:
            plt.matshow(mask2)
            plt.show()

    medStack[np.where(mask2==1)]=np.nan
    if verbose:
        try:
            plotArray(medStack, title='Median Stack with mask 2')
        except:
            plt.matshow(medStack)
            plt.show()

    finalMask = mask+mask2

    # provide an easy means to pipe in an array of manually identified pixels
    if manualArray is not None:
        for pix in manualArray:
            finalMask[pix[0],pix[1]]=1


    if verbose:
        try:
            plotArray(finalMask, title='Final mask')
        except:
            plt.matshow(finalMask)
            plt.show()
        print "Number masked pixels = ", len(np.array(np.where(finalMask==1)).flatten())

    return finalMask



def saveMask(mask, timeStamp=None, date=None):
    '''
     Write hot pixel mask to darkness calibration files directory
    '''
    scratchDir = os.getenv('MKID_PROC_PATH', '/')
    hpMaskPath = os.path.join(scratchDir, 'darkHotPixMasks')
    datePath = os.path.join(hpMaskPath,date)
    fileName = "%i.npz"%timeStamp
    fullMaskFileName = os.path.join(datePath, fileName)

    np.savez(fullMaskFileName, mask=mask)

    return

def loadMask(path):
    '''
    Load and return a mask
    '''
    npzfile = np.load(path)
    mask = npzfile['mask']
    npzfile.close()
    return mask

def plotMask(mask):
    try:
        plotArray(mask, title='hp Mask')
    except:
        plt.matshow(mask)
        plt.show()


if __name__ == "__main__":
    if len(sys.argv)<2:
        print "No arguments provided, running on test files"
        run="PAL2017a"
        date = "20170410"
        startTS = 1491894755
        stopTS = 1491894805
        verb=True
        coldCut=True
        #manual hot pix selection for 20170409 end of night (pi Her and HD91782)
        #manHP = [[0,3],[2,27],[8,63],[5,76],[10,78],[27,15],[27,20],[22,78],[37,52],[48,4],[54,20],[54,34],[63,33],[67,39],[63,61],[58,70],[62,74],[66,71],[75,24],[76,32],[78,62],[102,24],[110,75],[116,18],[114,28],[115,59],[116,72],[122,73],[88,73],[109,4],[75,21],[64,5],[16,63],[4,23],[42,53],[42,41],[16,51],[76,34],[117,60],[51,57]]

        #manual hot pix for 20170408 tauBoo data
        #manHP = [[0,1],[9,24],[39,11],[37,15],[35,39],[38,57],[42,56],[50,15],[65,18],[71,11],[75,13],[73,72],[82,42],[83,47],[80,75],[82,72],[89,36],[110,12],[103,21],[103,31],[106,30],[107,37],[117,36],[121,47],[117,60],[113,60],[78,62],[73,19],[88,38],[87,38],[93,75]]

        #manual hot pix for 20170410 HD91782 data
        manHP = None


    elif len(sys.argv) != 7:
        print 'Usage: {} run date startTimeStamp stopTimeStamp verbose'.format(sys.argv[0])
        exit(0)

    else:
        run = str(sys.argv[1])
        date = str(sys.argv[2])
        startTS = str(sys.argv[3])
        stopTS = str(sys.argv[4])
        verb = sys.argv[5]
        coldCut = sys.argv[6]
        manHP=None

    mask = makeMask(run=run, date=date, startTimeStamp=startTS, stopTimeStamp=stopTS, verbose=verb,
                    coldCut=coldCut,manualArray=manHP)
    saveMask(mask, timeStamp = startTS, date=date)


    <|MERGE_RESOLUTION|>--- conflicted
+++ resolved
@@ -132,16 +132,7 @@
 
 
     '''
-<<<<<<< HEAD
-    if basePath!='/mnt/ramdisk/':
-        print(basePath)
-        dataPath = basePath+str(run)+os.path.sep+str(date)+os.path.sep
-    else:
-        dataPath=basePath
-
-    stack = loadIMGStack(dataPath, startTimeStamp, stopTimeStamp, nCols=nCols, nRows=nRows)
-    medStack = irUtils.medianStack(stack)
-=======
+
     try:
         dataPath = basePath+str(run)+os.path.sep+str(date)+os.path.sep
         stack = loadIMGStack(dataPath, startTimeStamp, stopTimeStamp, nCols=nCols, nRows=nRows)
@@ -150,8 +141,7 @@
         dataPath = '/mnt/ramdisk/'
         stack = loadIMGStack(dataPath, startTimeStamp, stopTimeStamp, nCols=nCols, nRows=nRows)
 
-    medStack = utils.medianStack(stack)
->>>>>>> 81dc02c8
+    medStack = ir.utils.medianStack(stack)
 
     if verbose:
         try:
