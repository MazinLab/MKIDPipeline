#!/bin/python
'''
Author: Matt Strader        Date: August 19, 2012

The class ObsFile is an interface to observation files.  It provides methods for typical ways of accessing and viewing observation data.  It can also load and apply wavelength and flat calibration.  With calibrations loaded, it can write the obs file out as a photon list

Looks for observation files in $MKID_RAW_PATH and calibration files organized in $MKID_PROC_PATH (intermediate or scratch path)

Class Obsfile:
__init__(self, fileName,verbose=False)
__del__(self)
__iter__(self)
loadFile(self, fileName,verbose=False)
checkIntegrity(self,firstSec=0,integrationTime=-1)
convertToWvl(self, pulseHeights, xCoord, yCoord, excludeBad=True)
createEmptyPhotonListFile(self)
displaySec(self, firstSec=0, integrationTime= -1, weighted=False,fluxWeighted=False, plotTitle='', nSdevMax=2,scaleByEffInt=False)
getFromHeader(self, name)
getPixel(self, xCoord, yCoord, firstSec=0, integrationTime= -1)
getPixelWvlList(self,xCoord,yCoord,firstSec=0,integrationTime=-1,excludeBad=True,dither=True)
getPixelCount(self, xCoord, yCoord, firstSec=0, integrationTime= -1,weighted=False, fluxWeighted=False, getRawCount=False)
getPixelLightCurve(self, xCoord, yCoord, firstSec=0, lastSec=-1, cadence=1, **kwargs)
getPixelPacketList(self, xCoord, yCoord, firstSec=0, integrationTime= -1)
getTimedPacketList_old(self, xCoord, yCoord, firstSec=0, integrationTime= -1)
getTimedPacketList(self, xCoord, yCoord, firstSec=0, integrationTime= -1)
getPixelCountImage(self, firstSec=0, integrationTime= -1, weighted=False,fluxWeighted=False, getRawCount=False,scaleByEffInt=False)
getAperturePixelCountImage(self, firstSec=0, integrationTime= -1, y_values=range(46), x_values=range(44), y_sky=[], x_sky=[], apertureMask=np.ones((46,44)), skyMask=np.zeros((46,44)), weighted=False, fluxWeighted=False, getRawCount=False, scaleByEffInt=False)
getSpectralCube(self,firstSec=0,integrationTime=-1,weighted=True,wvlStart=3000,wvlStop=13000,wvlBinWidth=None,energyBinWidth=None,wvlBinEdges=None)
getPixelSpectrum(self, pixelRow, pixelCol, firstSec=0, integrationTime= -1,weighted=False, fluxWeighted=False, wvlStart=3000, wvlStop=13000, wvlBinWidth=None, energyBinWidth=None, wvlBinEdges=None)
getPixelBadTimes(self, pixelRow, pixelCol)
getDeadPixels(self, showMe=False, weighted=True, getRawCount=False)
getNonAllocPixels(self, showMe=False)
getRoachNum(self,xCoord,yCoord)
getFrame(self, firstSec=0, integrationTime=-1)
loadCentroidListFile(self, centroidListFileName)
loadFlatCalFile(self, flatCalFileName)
loadFluxCalFile(self, fluxCalFileName)
loadHotPixCalFile(self, hotPixCalFileName, switchOnMask=True)
loadTimeAdjustmentFile(self,timeAdjustFileName,verbose=False)
loadWvlCalFile(self, wvlCalFileName)
loadFilter(self, filterName = 'V', wvlBinEdges = None,switchOnFilter = True):
makeWvlBins(energyBinWidth=.1, wvlStart=3000, wvlStop=13000)
parsePhotonPackets(self, packets, inter=interval(),doParabolaFitPeaks=True, doBaselines=True)
plotPixelSpectra(self, pixelRow, pixelCol, firstSec=0, integrationTime= -1,weighted=False, fluxWeighted=False)getApertureSpectrum(self, pixelRow, pixelCol, radius1, radius2, weighted=False, fluxWeighted=False, lowCut=3000, highCut=7000,firstSec=0,integrationTime=-1)
plotPixelLightCurve(self,xCoord,yCoord,firstSec=0,lastSec=-1,cadence=1,**kwargs)
plotApertureSpectrum(self, pixelRow, pixelCol, radius1, radius2, weighted=False, fluxWeighted=False, lowCut=3000, highCut=7000, firstSec=0,integrationTime=-1)
setWvlCutoffs(self, wvlLowerLimit=3000, wvlUpperLimit=8000)
switchOffHotPixTimeMask(self)
switchOnHotPixTimeMask(self, reasons=[])
switchOffFilter(self)
switchOnFilter(self)
writePhotonList(self)

calculateSlices_old(inter, timestamps)
calculateSlices(inter, timestamps)
repackArray(array, slices)
'''

import sys, os
import warnings
import time

import numpy as np
from numpy import vectorize
from numpy import ma
from scipy import pi
import matplotlib.pyplot as plt
from matplotlib.dates import strpdate2num
from interval import interval,inf
import tables
from tables.nodes import filenode
import astropy.constants

from P3Utils import utils
from P3Utils import MKIDStd
from P3Utils.FileName import FileName
from Headers import TimeMask

class ObsFile:
    h = astropy.constants.h.to('eV s').value  #4.135668e-15 #eV s
    c = astropy.constants.c.to('m/s').value   #'2.998e8 #m/s
    angstromPerMeter = 1e10
    nCalCoeffs = 3
    def __init__(self, fileName, mode='read', verbose=False):
        """
        load the given file with fileName relative to $MKID_RAW_PATH
        """
        assert mode=='read' or mode=='write', '"mode" argument must be "read" or "write"'
        self.mode = mode
        self.makeMaskVersion = None
        self.loadFile(fileName,verbose=verbose)
        self.filterIsApplied = False

        self.filterIsApplied = False
        self.noResIDFlag = 2**32-1
        self.wvlLowerLimit = None
        self.wvlUpperLimit = None

    def __del__(self):
        """
        Closes the obs file and any cal files that are open
        """
        try:
            self.file.close()
        except:
            pass
        try:
            self.wvlCalFile.close()
        except:
            pass
        try:
            self.flatCalFile.close()
        except:
            pass
        try:
            self.fluxCalFile.close()
        except:
            pass
        try:
            self.timeAdjustFile.close()
        except:
            pass
        try:
            self.hotPixFile.close()
        except:
            pass
        try:
            self.centroidListFile.close()
        except:
            pass
        self.file.close()


    def __iter__(self):
        """
        Allows easy iteration over pixels in obs file
        use with 'for pixel in obsFileObject:'
        yields a single pixel h5 dataset

        MJS 3/28
        Warning: if timeAdjustFile is loaded, the data from this
        function will not be corrected for roach delays as in getPixel().
        Use getPixel() instead.
        """
        for xCoord in range(self.nXPix):
            for yCoord in range(self.nYPix):
                pixelLabel = self.beamImage[xCoord][yCoord]
                pixelData = self.file.get_node('/' + pixelLabel)
                yield pixelData

    def loadFile(self, fileName,verbose=False):
        """
        Opens file and loads obs file attributes and beammap
        """
        if (os.path.isabs(fileName)):
            self.fileName = os.path.basename(fileName)
            self.fullFileName = fileName
        else:
            self.fileName = fileName
            # make the full file name by joining the input name
            # to the MKID_RAW_PATH (or . if the environment variable
            # is not defined)
            dataDir = os.getenv('MKID_RAW_PATH', '/')
            self.fullFileName = os.path.join(dataDir, self.fileName)

        if (not os.path.exists(self.fullFileName)):
            msg='file does not exist: %s'%self.fullFileName
            if verbose:
                print(msg)
            raise Exception(msg)

        #open the hdf5 file
        if self.mode=='read':
            mode = 'r'
        if self.mode=='write':
            mode = 'a'

        self.file = tables.open_file(self.fullFileName, mode=mode)

        #get the header
        self.header = self.file.root.header.header
        self.titles = self.header.colnames
        try:
            self.info = self.header[0] #header is a table with one row
        except IndexError as inst:
            if verbose:
                print('Can\'t read header for ',self.fullFileName)
            raise inst

        # get important cal params

        self.defaultWvlBins = ObsFile.makeWvlBins(self.getFromHeader('energyBinWidth'), self.getFromHeader('wvlBinStart'), self.getFromHeader('wvlBinEnd'))


        # Useful information about data format set here.
        # For now, set all of these as constants.
        # If we get data taken with different parameters, straighten
        # that all out here.

        ## These parameters are for LICK2012 and PAL2012 data
        self.tickDuration = 1e-6 #s
        self.ticksPerSec = int(1.0 / self.tickDuration)
        self.intervalAll = interval[0.0, (1.0 / self.tickDuration) - 1]
        #  8 bits - channel
        # 12 bits - Parabola Fit Peak Height
        # 12 bits - Sampled Peak Height
        # 12 bits - Low pass filter baseline
        # 20 bits - Microsecond timestamp

        #get the beam image.
        try:
            self.beamImage = self.file.get_node('/BeamMap/Map').read()
            self.beamFlagImage = self.file.get_node('/BeamMap/Flag')
        except Exception as inst:
            if verbose:
                print('Can\'t access beamimage for ',self.fullFileName)
            raise inst

        beamShape = self.beamImage.shape
        self.nXPix = beamShape[0]
        self.nYPix = beamShape[1]

    def checkIntegrity(self,firstSec=0,integrationTime=-1):
        """
        Checks the obs file for corrupted end-of-seconds
        Corruption is indicated by timestamps greater than 1/tickDuration=1e6
        returns 0 if no corruption found
        """
        corruptedPixels = []
        for xCoord in range(self.nXPix):
            for yCoord in range(self.nYPix):
                packetList = self.getPixelPacketList(xCoord,yCoord,firstSec,integrationTime)
                timestamps,parabolaPeaks,baselines = self.parsePhotonPackets(packetList)
                if np.any(timestamps > 1./self.tickDuration):
                    print('Corruption detected in pixel (',xCoord,yCoord,')')
                    corruptedPixels.append((xCoord,yCoord))
        corruptionFound = len(corruptedPixels) != 0
        return corruptionFound
#        exptime = self.getFromHeader('exptime')
#        lastSec = firstSec + integrationTime
#        if integrationTime == -1:
#            lastSec = exptime-1
#
#        corruptedSecs = []
#        for pixelCoord in corruptedPixels:
#            for sec in xrange(firstSec,lastSec):
#                packetList = self.getPixelPacketList(pixelCoord[0],pixelCoord[1],sec,integrationTime=1)
#                timestamps,parabolaPeaks,baselines = self.parsePhotonPackets(packetList)
#                if np.any(timestamps > 1./self.tickDuration):
#                    pixelLabel = self.beamImage[xCoord][yCoord]
#                    corruptedSecs.append(sec)
#                    print 'Corruption in pixel',pixelLabel, 'at',sec



    def createEmptyPhotonListFile(self,*nkwargs,**kwargs):
        """
        creates a photonList h5 file using header in headers.ArconsHeaders
        Shifted functionality to photonlist/photlist.py, JvE May 10 2013.
        See that function for input parameters and outputs.
        """
        import photonlist.photlist      #Here instead of at top to avoid circular imports
        photonlist.photlist.createEmptyPhotonListFile(self,*nkwargs,**kwargs)


#    def createEmptyPhotonListFile(self,fileName=None):
#        """
#        creates a photonList h5 file
#        using header in headers.ArconsHeaders
#
#        INPUTS:
#            fileName - string, name of file to write to. If not supplied, default is used
#                       based on name of original obs. file and standard directories etc.
#                       (see usil.FileName). Added 4/29/2013, JvE
#        """
#
#        if fileName is None:
#            fileTimestamp = self.fileName.split('_')[1].split('.')[0]
#            fileDate = os.path.basename(os.path.dirname(self.fullFileName))
#            run = os.path.basename(os.path.dirname(os.path.dirname(self.fullFileName)))
#            fn = FileName(run=run, date=fileDate, tstamp=fileTimestamp)
#            fullPhotonListFileName = fn.photonList()
#        else:
#            fullPhotonListFileName = fileName
#        if (os.path.exists(fullPhotonListFileName)):
#            if utils.confirm('Photon list file  %s exists. Overwrite?' % fullPhotonListFileName, defaultResponse=False) == False:
#                exit(0)
#        zlibFilter = tables.Filters(complevel=1, complib='zlib', fletcher32=False)
#        try:
#            plFile = tables.openFile(fullPhotonListFileName, mode='w')
#            plGroup = plFile.createGroup('/', 'photons', 'Group containing photon list')
#            plTable = plFile.createTable(plGroup, 'photons', ArconsHeaders.PhotonList, 'Photon List Data',
#                                         filters=zlibFilter,
#                                         expectedrows=300000)  #Temporary fudge to see if it helps!
#        except:
#            plFile.close()
#            raise
#        return plFile

    def displaySec(self, firstSec=0, integrationTime= -1, weighted=False,
                   fluxWeighted=False, plotTitle='', nSdevMax=2,
                   scaleByEffInt=False, getRawCount=False, fignum=None, ds9=False,
                   pclip=1.0, **kw):
        """
        plots a time-flattened image of the counts integrated from firstSec to firstSec+integrationTime
        if integrationTime is -1, All time after firstSec is used.
        if weighted is True, flat cal weights are applied
        If fluxWeighted is True, apply flux cal weights.
        if scaleByEffInt is True, then counts are scaled by effective exposure
        time on a per-pixel basis.
        nSdevMax - max end of stretch scale for display, in # sigmas above the mean.
        getRawCount - if True the raw non-wavelength-calibrated image is
        displayed with no wavelength cutoffs applied (in which case no wavecal
        file need be loaded).
        fignum - as for utils.plotArray (None = new window; False/0 = current window; or
                 specify target window number).
        ds9 - boolean, if True, display in DS9 instead of regular plot window.
        pclip - set to percentile level (in percent) to set the upper and lower bounds
                of the colour scale.
        **kw - any other keywords passed directly to utils.plotArray()

        """
        secImg = self.getPixelCountImage(firstSec, integrationTime, weighted, fluxWeighted,
                                         getRawCount=getRawCount,scaleByEffInt=scaleByEffInt)['image']
        toPlot = np.copy(secImg)
        vmin = np.percentile(toPlot[np.isfinite(toPlot)],pclip)
        vmax = np.percentile(toPlot[np.isfinite(toPlot)],100.-pclip)
        toPlot[np.isnan(toPlot)] = 0    #Just looks nicer when you plot it.
        if ds9 is True:
            utils.ds9Array(secImg)
        else:
            utils.plotArray(secImg, cbar=True, normMax=np.mean(secImg) + nSdevMax * np.std(secImg),
                        plotTitle=plotTitle, fignum=fignum, **kw)


    def getFromHeader(self, name):
        """
        Returns a requested entry from the obs file header
        If asked for exptime (exposure time) and some roaches have a timestamp offset
        The returned exposure time will be shortened by the max offset, since ObsFile
        will not retrieve data from seconds in which some roaches do not have data.
        This also affects unixtime (start of observation).
        If asked for jd, the jd is calculated from the (corrected) unixtime
        """
        entry = self.info[self.titles.index(name)]
        if name=='exptime' and self.timeAdjustFile != None:
            #shorten the effective exptime by the number of seconds that
            #does not have data from all roaches
            maxDelay = np.max(self.roachDelays)
            entry -= maxDelay
        if name=='unixtime' and self.timeAdjustFile != None:
            #the way getPixel retrieves data accounts for individual roach delay,
            #but shifted everything by np.max(self.roachDelays), relabeling sec maxDelay as sec 0
            #so, add maxDelay to the header start time, so all times will be correct relative to it
            entry += np.max(self.roachDelays)
            entry += self.firmwareDelay
        if name=='jd':
            #The jd stored in the raw file header is the jd when the empty file is created
            #but not when the observation starts.  The actual value can be derived from the stored unixtime
            unixEpochJD = 2440587.5
            secsPerDay = 86400
            unixtime = self.getFromHeader('unixtime')
            entry = 1.*unixtime/secsPerDay+unixEpochJD
        return entry

    def getPixelPhotonList(self, xCoord, yCoord, firstSec=0, integrationTime= -1, wvlRange=None, isWvl=True):
        """
        Retrieves a photon list for a single pixel using the attached beammap.

        Parameters
        ----------
        xCoord: int
            x-coordinate of pixel in beammap
        yCoord: int
            y-coordinate index of pixel in beammap
        firstSec: float
            Photon list start time, in seconds relative to beginning of file
        integrationTime: float
            Photon list end time, in seconds relative to firstSec.
            If -1, goes to end of file
        wvlRange: (float, float)
            Desired wavelength range of photon list. Must satisfy wvlRange[0] <= wvlRange[1].
            If None, includes all wavelengths. If file is not wavelength calibrated, this parameter
            specifies the range of desired phase heights.
        isWvl: bool
            If True, wvlRange specifies wavelengths. Else, wvlRange is assumed to specify uncalibrated
            phase heights.

        Returns
        -------
        Structured Numpy Array
            Each row is a photon.
            Columns have the following keys: 'Time', 'Wavelength', 'Spec Weight', 'Noise Weight'

        """
        resID = self.beamImage[xCoord][yCoord]
        if resID==self.noResIDFlag:
            with warnings.catch_warnings():
                warnings.simplefilter("ignore")
                photonTable = self.file.get_node('/Photons/' + '0')
            return photonTable.read_where('(Time < 0)') #use dummy condition to get empty photon list of correct format
        with warnings.catch_warnings():
            warnings.simplefilter("ignore")
            photonTable = self.file.get_node('/Photons/' + str(resID))

        startTime = int(firstSec*self.ticksPerSec) #convert to us
        endTime = startTime + int(integrationTime*self.ticksPerSec)
        # if integrationTime == -1:
        #     try:
        #         endTime = startTime + int(self.getFromHeader('expTime'))*self.ticksPerSec
        #     except ValueError:
        #         try:
        #             endTime = startTime + photonTable.read(-1)[0][0]
        #         except IndexError:
        #             endTime = startTime + 1 #Assume table is empty
        # else:
        #     endTime = startTime + int(integrationTime*self.ticksPerSec)

        if wvlRange is None and integrationTime==-1:
            photonList = photonTable.read()

        elif wvlRange is None:
            photonList = photonTable.read_where('(Time >= startTime) & (Time < endTime)')

        else:
            if(isWvl != self.info['isWvlCalibrated']):
                raise Exception('isWvl does not match wavelength cal status! \nisWvlCalibrated = ' + str(self.info['isWvlCalibrated']) + '\nisWvl = ' + str(isWvl))
            startWvl = wvlRange[0]
            endWvl = wvlRange[1]
            assert startWvl <= endWvl, 'wvlRange[0] must be <= wvlRange[1]'
            if integrationTime == -1:
                photonList = photonTable.read_where('(Wavelength >= startWvl) & (Wavelength < endWvl)')
            else:
                photonList = photonTable.read_where('(Time > startTime) & (Time < endTime) & (Wavelength >= startWvl) & (Wavelength < endWvl)')

        #return {'pixelData':pixelData,'firstSec':firstSec,'lastSec':lastSec}
        return photonList

    def getListOfPixelsPhotonList(self, posList, firstSec=0, integrationTime=-1, wvlRange=None):
        """
        Retrieves photon lists for a list of pixels.

        Parameters
        ----------
        posList: Nx2 array of ints (or list of 2 element tuples)
            List of (x, y) beammap indices for desired pixels
        firstSec: float
            Photon list start time, in seconds relative to beginning of file
        integrationTime: float
            Photon list end time, in seconds relative to firstSec.
            If -1, goes to end of file
        wvlRange: (float, float)
            Desired wavelength range of photon list. Must satisfy wvlRange[0] < wvlRange[1].
            If None, includes all wavelengths. If file is not wavelength calibrated, this parameter
            specifies the range of desired phase heights.

        Returns
        -------
        List of Structured Numpy Arrays
            The ith element contains a photon list for the ith pixel specified in posList
            Within each structured array:
                Each row is a photon.
                Columns have the following keys: 'Time', 'Wavelength', 'Spec Weight', 'Noise Weight'

        """

        photonLists = []
        nPix = np.shape(posList)[0]
        for i in range(nPix):
            photonLists.append(self.getPixelPhotonList(posList[i][0], posList[i][1], firstSec, integrationTime, wvlRange))

        return photonLists

    def getPixelCount(self, xCoord, yCoord, firstSec=0, integrationTime= -1, wvlRange=None, applyWeight=True, applyTPFWeight=True, applyTimeMask=True):
        """
        Returns the number of photons received in a single pixel from firstSec to firstSec + integrationTime

        Parameters
        ----------
        xCoord: int
            x-coordinate of pixel in beammap
        yCoord: int
            y-coordinate index of pixel in beammap
        firstSec: float
            Photon list start time, in seconds relative to beginning of file
        integrationTime: float
            Photon list end time, in seconds relative to firstSec.
            If -1, goes to end of file
        wvlRange: (float, float)
            Desired wavelength range of photon list. Must satisfy wvlRange[0] < wvlRange[1].
            If None, includes all wavelengths. If file is not wavelength calibrated, this parameter
            specifies the range of desired phase heights.
        applyWeight: bool
            If True, applies the spectral/flat/linearity weight
        applyTPFWeight: bool
            If True, applies the true positive fraction (noise) weight
        applyTimeMask: bool
            If True, applies the included time mask (if it exists)

        Returns
        -------
        Dictionary with keys:
            'counts':int, number of photon counts
            'effIntTime':float, effective integration time after time-masking is
           `          accounted for.
        """
        photonList = self.getPixelPhotonList(xCoord, yCoord, firstSec, integrationTime, wvlRange)
        weights = np.ones(len(photonList))
        if applyWeight:
            weights *= photonList['Spec Weight']
        if applyTPFWeight:
            weights *= photonList['Noise Weight']

        if applyTimeMask:
            if self.timeMaskExists:
                pass
            else:
                warnings.warn('Time mask does not exist!')

        return {'counts':np.sum(weights), 'effIntTime':integrationTime}


    def getPixelLightCurve(self,xCoord,yCoord,firstSec=0,lastSec=-1,cadence=1,
                           **kwargs):
        """
        Get a simple light curve for a pixel (basically a wrapper for getPixelCount).

        INPUTS:
            xCoord,yCoord - Row and column of pixel
            firstSec - start time (sec) within obsFile to begin the light curve
            lastSec - end time (sec) within obsFile for the light curve. If -1, returns light curve to end of file.
            cadence - cadence (sec) of light curve. i.e., return values integrated every 'cadence' seconds.
            **kwargs - any other keywords are passed on to getPixelCount (see above), including:
                weighted
                fluxWeighted  (Note if True, then this should correct the light curve for effective exposure time due to bad pixels)
                getRawCount

        OUTPUTS:
            A single one-dimensional array of flux counts integrated every 'cadence' seconds
            between firstSec and lastSec. Note if step is non-integer may return inconsistent
            number of values depending on rounding of last value in time step sequence (see
            documentation for numpy.arange() ).

            If hot pixel masking is turned on, then returns 0 for any time that is masked out.
            (Maybe should update this to NaN at some point in getPixelCount?)
        """
        if lastSec==-1:lSec = self.getFromHeader('exptime')
        else: lSec = lastSec
        return np.array([self.getPixelCount(xCoord,yCoord,firstSec=x,integrationTime=cadence,**kwargs)['counts']
                       for x in np.arange(firstSec,lSec,cadence)])


    def plotPixelLightCurve(self,xCoord,yCoord,firstSec=0,lastSec=-1,cadence=1,**kwargs):
        """
        Plot a simple light curve for a given pixel. Just a wrapper for getPixelLightCurve.
        Also marks intervals flagged as bad with gray shaded regions if a hot pixel mask is
        loaded.
        """

        lc = self.getPixelLightCurve(xCoord=xCoord,yCoord=yCoord,firstSec=firstSec,lastSec=lastSec,
                                     cadence=cadence,**kwargs)
        if lastSec==-1: realLastSec = self.getFromHeader('exptime')
        else: realLastSec = lastSec

        #Plot the lightcurve
        x = np.arange(firstSec+cadence/2.,realLastSec)
        assert len(x)==len(lc)      #In case there are issues with arange being inconsistent on the number of values it returns
        plt.plot(x,lc)
        plt.xlabel('Time since start of file (s)')
        plt.ylabel('Counts')
        plt.title(self.fileName+' - pixel x,y = '+str(yCoord)+','+str(xCoord))

        #Get bad times in time range of interest (hot pixels etc.)
        badTimes = self.getPixelBadTimes(xCoord,yCoord) & interval([firstSec,realLastSec])   #Returns an 'interval' instance
        lcRange = np.nanmax(lc)-np.nanmin(lc)
        for eachInterval in badTimes:
            plt.fill_betweenx([np.nanmin(lc)-0.5*lcRange,np.nanmax(lc)+0.5*lcRange], eachInterval[0],eachInterval[1],
                              alpha=0.5,color='gray')


    def getPixelCountImage(self, firstSec=0, integrationTime= -1, weighted=False,
                           fluxWeighted=False, getRawCount=False,
                           scaleByEffInt=False):
        """
        Return a time-flattened image of the counts integrated from firstSec to firstSec+integrationTime.
        - If integration time is -1, all time after firstSec is used.
        - If weighted is True, flat cal weights are applied. JvE 12/28/12
        - If fluxWeighted is True, flux cal weights are applied. SM 2/7/13
        - If getRawCount is True then the raw non-wavelength-calibrated image is
          returned with no wavelength cutoffs applied (in which case no wavecal
          file need be loaded). *Note getRawCount overrides weighted and fluxWeighted
        - If scaleByEffInt is True, any pixels that have 'bad' times masked out
          will have their counts scaled up to match the equivalent integration
          time requested.
        RETURNS:
            Dictionary with keys:
                'image' - a 2D array representing the image
                'effIntTimes' - a 2D array containing effective integration
                                times for each pixel.
                'rawCounts' - a 2D array containing the raw number of counts
                                for each pixel.
        """
        secImg = np.zeros((self.nXPix, self.nYPix))
        effIntTimes = np.zeros((self.nXPix, self.nYPix), dtype=np.float64)
        effIntTimes.fill(np.nan)   #Just in case an element doesn't get filled for some reason.
        rawCounts = np.zeros((self.nXPix, self.nYPix), dtype=np.float64)
        rawCounts.fill(np.nan)   #Just in case an element doesn't get filled for some reason.
        for xCoord in range(self.nXPix):
            for yCoord in range(self.nYPix):
                pcount = self.getPixelCount(xCoord, yCoord, firstSec, integrationTime,
                                          weighted, fluxWeighted, getRawCount)
                secImg[xCoord, yCoord] = pcount['counts']
                effIntTimes[xCoord, yCoord] = pcount['effIntTime']
                rawCounts[xCoord,yCoord] = pcount['rawCounts']
        if scaleByEffInt is True:
            if integrationTime == -1:
                totInt = self.getFromHeader('exptime')
            else:
                totInt = integrationTime
            secImg *= (totInt / effIntTimes)

        #if getEffInt is True:
        return{'image':secImg, 'effIntTimes':effIntTimes, 'rawCounts':rawCounts}
        #else:
        #    return secImg

    def getAperturePixelCountImage(self, firstSec=0, integrationTime= -1, y_values=list(range(46)), x_values=list(range(44)), y_sky=[], x_sky=[], apertureMask=np.ones((46,44)), skyMask=np.zeros((46,44)), weighted=False, fluxWeighted=False, getRawCount=False, scaleByEffInt=False):

        """
        Return a time-flattened image of the counts integrated from firstSec to firstSec+integrationTime
        This aperture version subtracts out the average sky counts/pixel and includes scaling due to circular apertures. GD 5/27/13
        If integration time is -1, all time after firstSec is used.
        If weighted is True, flat cal weights are applied. JvE 12/28/12
        If fluxWeighted is True, flux cal weights are applied. SM 2/7/13
        If getRawCount is True then the raw non-wavelength-calibrated image is
        returned with no wavelength cutoffs applied (in which case no wavecal
        file need be loaded). JvE 3/1/13
        If scaleByEffInt is True, any pixels that have 'bad' times masked out
        will have their counts scaled up to match the equivalent integration
        time requested.
        RETURNS:
            Dictionary with keys:
                'image' - a 2D array representing the image
                'effIntTimes' - a 2D array containing effective integration
                                times for each pixel.
        """
        secImg = np.zeros((self.nXPix, self.nYPix))
        effIntTimes = np.zeros((self.nXPix, self.nYPix), dtype=np.float64)
        effIntTimes.fill(np.nan)   #Just in case an element doesn't get filled for some reason.
        skyValues=[]
        objValues=[]
        AreaSky=[]
        AreaObj=[]
        for pix in range(len(y_sky)):
            pcount = self.getPixelCount(y_sky[pix], x_sky[pix], firstSec, integrationTime,weighted, fluxWeighted, getRawCount)
            skyValue=pcount['counts']*skyMask[y_sky[pix]][x_sky[pix]]
            skyValues.append(skyValue)
            AreaSky.append(skyMask[y_sky[pix]][x_sky[pix]])
        skyCountPerPixel = np.sum(skyValues)/(np.sum(AreaSky))
#        print 'sky count per pixel =',skyCountPerPixel
        for pix in range(len(y_values)):
            pcount = self.getPixelCount(y_values[pix], x_values[pix], firstSec, integrationTime,weighted, fluxWeighted, getRawCount)
            secImg[y_values[pix],x_values[pix]] = (pcount['counts']-skyCountPerPixel)*apertureMask[y_values[pix]][x_values[pix]]
            AreaObj.append(apertureMask[y_values[pix]][x_values[pix]])
            effIntTimes[y_values[pix],x_values[pix]] = pcount['effIntTime']
            objValues.append(pcount['counts']*apertureMask[y_values[pix]][x_values[pix]])
        AveObj=np.sum(objValues)/(np.sum(AreaObj))
#        print 'ave obj per pixel (not sub) = ',AveObj
        NumObjPhotons = np.sum(secImg)
#        print 'lightcurve = ',NumObjPhotons
        if scaleByEffInt is True:
            secImg *= (integrationTime / effIntTimes)
        #if getEffInt is True:
        return{'image':secImg, 'effIntTimes':effIntTimes, 'SkyCountSubtractedPerPixel':skyCountPerPixel,'lightcurve':NumObjPhotons}
        #else:
        #    return secImg

    def getSpectralCube(self, firstSec=0, integrationTime=-1, applySpecWeight=False, applyTPFWeight=False, wvlStart=700, wvlStop=1500,
                        wvlBinWidth=None, energyBinWidth=None, wvlBinEdges=None, timeSpacingCut=None):
        """
        Return a time-flattened spectral cube of the counts integrated from firstSec to firstSec+integrationTime.
        If integration time is -1, all time after firstSec is used.
        If weighted is True, flat cal weights are applied.
        If fluxWeighted is True, spectral shape weights are applied.
        """
<<<<<<< HEAD
        cube = [[[] for iCol in range(self.nCol)] for iRow in range(self.nRow)]
        effIntTime = np.zeros((self.nRow,self.nCol))
        rawCounts = np.zeros((self.nRow,self.nCol))

        for iRow in range(self.nRow):
             for iCol in range(self.nCol):
                x = self.getPixelSpectrum(xCoord=iRow,yCoord=iCol,
                                  firstSec=firstSec,integrationTime=integrationTime,
                                  applySpecWeight=weighted,applyTPFWeight=fluxWeighted,wvlStart=wvlStart,wvlStop=wvlStop,
                                  wvlBinWidth=wvlBinWidth,energyBinWidth=energyBinWidth,
                                  wvlBinEdges=wvlBinEdges,timeSpacingCut=timeSpacingCut)
                cube[iRow][iCol] = x['spectrum']
                effIntTime[iRow][iCol] = x['effIntTime']
                rawCounts[iRow][iCol] = x['rawCounts']
=======
        cube = [[[] for yCoord in range(self.nYPix)] for xCoord in range(self.nXPix)]
        effIntTime = np.zeros((self.nXPix,self.nYPix))
        rawCounts = np.zeros((self.nXPix,self.nYPix))

        for xCoord in range(self.nXPix):
            for yCoord in range(self.nYPix):
                x = self.getPixelSpectrum(xCoord=xCoord,yCoord=yCoord,
                                  firstSec=firstSec, applySpecWeight=applySpecWeight,
                                  applyTPFWeight=applyTPFWeight, wvlStart=wvlStart, wvlStop=wvlStop,
                                  wvlBinWidth=wvlBinWidth, energyBinWidth=energyBinWidth,
                                  wvlBinEdges=wvlBinEdges, timeSpacingCut=timeSpacingCut)
                cube[xCoord][yCoord] = x['spectrum']
                effIntTime[xCoord][yCoord] = x['effIntTime']
                rawCounts[xCoord][yCoord] = x['rawCounts']
>>>>>>> 480180f0
                wvlBinEdges = x['wvlBinEdges']
        cube = np.array(cube)
        return {'cube':cube,'wvlBinEdges':wvlBinEdges,'effIntTime':effIntTime, 'rawCounts':rawCounts}

    def getPixelSpectrum(self, xCoord, yCoord, firstSec=0, integrationTime= -1,
                         applySpecWeight=False, applyTPFWeight=False, wvlStart=None, wvlStop=None,
                         wvlBinWidth=None, energyBinWidth=None, wvlBinEdges=None,timeSpacingCut=None):
        """
        returns a spectral histogram of a given pixel integrated from firstSec to firstSec+integrationTime,
        and an array giving the cutoff wavelengths used to bin the wavelength values

        Wavelength Bin Specification:
        Depends on parameters: wvlStart, wvlStop, wvlBinWidth, energyBinWidth, wvlBinEdges.
        Can only specify one of: wvlBinWidth, energyBinWidth, or wvlBinEdges. If none of these are specified,
        default wavelength bins are used. If flat calibration exists and is applied, flat cal wavelength bins
        must be used.

        Parameters
        ----------
        xCoord: int
            x-coordinate of desired pixel.
        yCoord: int
            y-coordinate index of desired pixel.
        firstSec: float
            Start time of integration, in seconds relative to beginning of file
        integrationTime: float
            Total integration time in seconds. If -1, everything after firstSec is used
        applySpecWeight: bool
            If True, weights counts by spectral/flat/linearity weight
        applyTPFWeight: bool
            If True, weights counts by true positive fraction (noise weight)
        wvlStart: float
            Start wavelength of histogram. Only used if wvlBinWidth or energyBinWidth is
            specified (otherwise it's redundant). Defaults to self.wvlLowerLimit or 7000.
        wvlEnd: float
            End wavelength of histogram. Only used if wvlBinWidth or energyBinWidth is
            specified. Defaults to self.wvlUpperLimit or 15000
        wvlBinWidth: float
            Width of histogram wavelength bin. Used for fixed wavelength bin widths.
        energyBinWidth: float
            Width of histogram energy bin. Used for fixed energy bin widths.
        wvlBinEdges: numpy array of floats
            Specifies histogram wavelength bins. wvlStart and wvlEnd are ignored.
        timeSpacingCut: ????
            Legacy; unused


        Returns
        -------
        Dictionary with keys:
            'spectrum' - spectral histogram of given pixel.
            'wvlBinEdges' - edges of wavelength bins
            'effIntTime' - the effective integration time for the given pixel
                           after accounting for hot-pixel time-masking.
            'rawCounts' - The total number of photon triggers (including from
                            the noise tail) during the effective exposure.
        """

        wvlStart=wvlStart if (wvlStart!=None and wvlStart>0.) else (self.wvlLowerLimit if (self.wvlLowerLimit!=None and self.wvlLowerLimit>0.) else 700)
        wvlStop=wvlStop if (wvlStop!=None and wvlStop>0.) else (self.wvlUpperLimit if (self.wvlUpperLimit!=None and self.wvlUpperLimit>0.) else 1500)


        photonList = self.getPixelPhotonList(xCoord, yCoord, firstSec, integrationTime)
        print(xCoord)
        print(yCoord)
        wvlList = photonList['Wavelength']
        rawCounts = len(wvlList)

        if integrationTime==-1:
            effIntTime = self.getFromHeader('expTime')
        else:
            effIntTime = integrationTime
        weights = np.ones(len(wvlList))

        if applySpecWeight:
            weights *= photonList['Spec Weight']

        if applyTPFWeight:
            weights *= photonList['Noise Weight']

        if (wvlBinWidth is None) and (energyBinWidth is None) and (wvlBinEdges is None): #use default/flat cal supplied bins
            spectrum, wvlBinEdges = np.histogram(wvlList, bins=self.defaultWvlBins, weights=weights)

        else: #use specified bins
            if applySpecWeight and self.info['isFlatCalibrated']:
                raise ValueError('Using flat cal, so flat cal bins must be used')
            elif wvlBinEdges is not None:
                assert wvlBinWidth is None and energyBinWidth is None, 'Histogram bins are overspecified!'
                spectrum, wvlBinEdges = np.histogram(wvlList, bins=wvlBinEdges, weights=weights)
<<<<<<< HEAD
                print('here is spectrum my dudes', spectrum)
                print('here is wvl binedges my dudes', wvlBinEdges)
=======
>>>>>>> 480180f0
            elif energyBinWidth is not None:
                assert wvlBinWidth is None, 'Cannot specify both wavelength and energy bin widths!'
                wvlBinEdges = ObsFile.makeWvlBins(energyBinWidth=energyBinWidth, wvlStart=wvlStart, wvlStop=wvlStop)
                spectrum, wvlBinEdges = np.histogram(wvlList, bins=wvlBinEdges, weights=weights)
            elif wvlBinWidth is not None:
                nWvlBins = int((wvlStop - wvlStart)/wvlBinWidth)
                spectrum, wvlBinEdges = np.histogram(wvlList, bins=nWvlBins, range=(wvlStart, wvlStop), weights=weights)

            else:
                raise Exception('Something is wrong with getPixelSpectrum...')

        if self.filterIsApplied == True:
            if not np.array_equal(self.filterWvlBinEdges, wvlBinEdges):
                raise ValueError("Synthetic filter wvlBinEdges do not match pixel spectrum wvlBinEdges!")
            spectrum*=self.filterTrans
        print('YOOOOOO')
        #if getEffInt is True:
        return {'spectrum':spectrum, 'wvlBinEdges':wvlBinEdges, 'effIntTime':effIntTime, 'rawCounts':rawCounts}
        print('again', spectrum)
        #else:
        #    return spectrum,wvlBinEdges

    def getApertureSpectrum(self, pixelRow, pixelCol, radius1, radius2, weighted=False,
                            fluxWeighted=False, lowCut=3000, highCut=7000,firstSec=0,integrationTime=-1):
        '''
        Creates a spectrum from a group of pixels.  Aperture is defined by pixelRow and pixelCol of
        center, as well as radius.  Wave and flat cals should be loaded before using this
        function.  If no hot pixel mask is applied, taking the median of the sky rather than
        the average to account for high hot pixel counts.
        Will add more options as other pieces of pipeline become more refined.
        (Note - not updated to handle loaded hot pixel time-masks - if applied,
        behaviour may be unpredictable. JvE 3/5/2013).
        '''
        print('Creating dead pixel mask...')
        deadMask = self.getDeadPixels()
        print('Creating wavecal solution mask...')
        bad_solution_mask = np.zeros((self.nXPix, self.nYPix))
        for y in range(self.nXPix):
            for x in range(self.nYPix):
                if (self.wvlRangeTable[y][x][0] > lowCut or self.wvlRangeTable[y][x][1] < highCut):
                    bad_solution_mask[y][x] = 1
        print('Creating aperture mask...')
        apertureMask = utils.aperture(pixelCol, pixelRow, radius=radius1)
        print('Creating sky mask...')
        bigMask = utils.aperture(pixelCol, pixelRow, radius=radius2)
        skyMask = bigMask - apertureMask
        #if hotPixMask == None:
        #    y_values, x_values = np.where(np.logical_and(bad_solution_mask == 0, np.logical_and(apertureMask == 0, deadMask == 1)))
        #    y_sky, x_sky = np.where(np.logical_and(bad_solution_mask == 0, np.logical_and(skyMask == 0, deadMask == 1)))
        #else:
        #    y_values, x_values = np.where(np.logical_and(bad_solution_mask == 0, np.logical_and(np.logical_and(apertureMask == 0, deadMask == 1), hotPixMask == 0)))
        #    y_sky, x_sky = np.where(np.logical_and(bad_solution_mask == 0, np.logical_and(np.logical_and(skyMask == 0, deadMask == 1), hotPixMask == 0)))

        y_values, x_values = np.where(np.logical_and(bad_solution_mask == 0, np.logical_and(apertureMask == 0, deadMask == 1)))
        y_sky, x_sky = np.where(np.logical_and(bad_solution_mask == 0, np.logical_and(skyMask == 0, deadMask == 1)))

        #wvlBinEdges = self.getPixelSpectrum(y_values[0], x_values[0], weighted=weighted)['wvlBinEdges']
        print('Creating average sky spectrum...')
        skyspectrum = []
        for i in range(len(x_sky)):
            specDict = self.getPixelSpectrum(y_sky[i],x_sky[i],weighted=weighted, fluxWeighted=fluxWeighted, firstSec=firstSec, integrationTime=integrationTime)
            self.skySpectrumSingle,wvlBinEdges,self.effIntTime = specDict['spectrum'],specDict['wvlBinEdges'],specDict['effIntTime']
            self.scaledSpectrum = self.skySpectrumSingle/self.effIntTime #scaled spectrum by effective integration time
            #print "Sky spectrum"
            #print self.skySpectrumSingle
            #print "Int time"
            #print self.effIntTime
            skyspectrum.append(self.scaledSpectrum)
        sky_array = np.zeros(len(skyspectrum[0]))
        for j in range(len(skyspectrum[0])):
            ispectrum = np.zeros(len(skyspectrum))
            for i in range(len(skyspectrum)):
                ispectrum[i] = skyspectrum[i][j]
            sky_array[j] = np.median(ispectrum)
            #if hotPixMask == None:
            #    sky_array[j] = np.median(ispectrum)
            #else:
            #    sky_array[j] = np.average(ispectrum)
        print('Creating sky subtracted spectrum...')
        spectrum = []
        for i in range(len(x_values)):
            specDict = self.getPixelSpectrum(y_values[i],x_values[i],weighted=weighted, fluxWeighted=fluxWeighted, firstSec=firstSec, integrationTime=integrationTime)
            self.obsSpectrumSingle,wvlBinEdges,self.effIntTime = specDict['spectrum'],specDict['wvlBinEdges'],specDict['effIntTime']
            self.scaledSpectrum = self.obsSpectrumSingle/self.effIntTime #scaled spectrum by effective integration time
            spectrum.append(self.scaledSpectrum - sky_array)

            #spectrum.append(self.getPixelSpectrum(y_values[i], x_values[i], weighted=weighted,fluxWeighted=fluxWeighted)['spectrum'] - sky_array)
        summed_array = np.zeros(len(spectrum[0]))
        for j in range(len(spectrum[0])):
            ispectrum = np.zeros(len(spectrum))
            for i in range(len(spectrum)):
                ispectrum[i] = spectrum[i][j]
            summed_array[j] = np.sum(ispectrum)
        for i in range(len(summed_array)):
            summed_array[i] /= (wvlBinEdges[i + 1] - wvlBinEdges[i])
        return summed_array, wvlBinEdges

    def getPixelBadTimes(self, pixelRow, pixelCol, reasons=[]):
        """
        Get the time interval(s) for which a given pixel is bad (hot/cold,
        whatever, from the hot pixel cal file).
        Returns an 'interval' object (see pyinterval) of bad times (in seconds
        from start of obs file).
        """
        if self.hotPixTimeMask is None:
            raise RuntimeError('No hot pixel file loaded')

        return self.hotPixTimeMask.get_intervals(pixelRow,pixelCol,reasons)

    def getDeadPixels(self, showMe=False, weighted=True, getRawCount=False):
        """
        returns a mask indicating which pixels had no counts in this observation file
        1's for pixels with counts, 0's for pixels without counts
        if showMe is True, a plot of the mask pops up
        """
        countArray = np.array([[(self.getPixelCount(xCoord, yCoord, weighted=weighted,getRawCount=getRawCount))['counts'] for yCoord in range(self.nYPix)] for xCoord in range(self.nXPix)])
        deadArray = np.ones((self.nXPix, self.nYPix))
        deadArray[countArray == 0] = 0
        if showMe == True:
            utils.plotArray(deadArray)
        return deadArray

    def getNonAllocPixels(self, showMe=False):
        """
        returns a mask indicating which pixels had no beammap locations
        (set to constant /r0/p250/)
        1's for pixels with locations, 0's for pixels without locations
        if showMe is True, a plot of the mask pops up
        """
        nonAllocArray = np.ones((self.nXPix, self.nYPix))
        nonAllocArray[np.core.defchararray.startswith(self.beamImage, self.nonAllocPixelName)] = 0
        if showMe == True:
            utils.plotArray(nonAllocArray)
        return nonAllocArray

    def getRoachNum(self,xCoord,yCoord):
        pixelLabel = self.beamImage[xCoord][yCoord]
        iRoach = int(pixelLabel.split('r')[1][0])
        return iRoach

    def getFrame(self, firstSec=0, integrationTime=-1):
        """
        return a 2d array of numbers with the integrated flux per pixel,
        suitable for use as a frame in util/utils.py function makeMovie

        firstSec=0 is the starting second to include

        integrationTime=-1 is the number of seconds to include, or -1
        to include all to the end of this file


        output: the frame, in photons per pixel, a 2d numpy array of
        np.unint32

        """
        frame = np.zeros((self.nXPix,self.nYPix),dtype=np.uint32)
        for xCoord in range(self.nXPix):
            for yCoord in range(self.nYPix):
                pl = self.getTimedPacketList(xCoord,yCoord,
                                             firstSec,integrationTime)
                nphoton = pl['timestamps'].size
                frame[xCoord][yCoord] += nphoton
        return frame

    # a different way to get, with the functionality of getTimedPacketList
    def getPackets(self, xCoord, yCoord, firstSec, integrationTime,
                   fields=(),
                   expTailTimescale=None,
                   timeSpacingCut=None,
                   timeMaskLast=True):
        """
        get and parse packets for pixel xCoord,yCoord starting at firstSec for integrationTime seconds.

        fields is a list of strings to indicate what to parse in
        addition to timestamps: allowed values are 'peakHeights' and
        'baselines'

        expTailTimescale (if not None) subtractes the exponentail tail
        off of one photon from the peakHeight of the next photon.
        This also attempts to counter effects of photon pile-up for
        short (< 100 us) dead times.

        timeSpacingCut (if not None) rejects photons sooner than
        timeSpacingCut seconds after the last photon.

        timeMaskLast -- apply time masks after timeSpacingCut and expTailTimescale.
        set this to "false" to mimic behavior of getTimedPacketList

        return a dictionary containing:
          effectiveIntTime (n seconds)
          timestamps
          other fields requested
        """

        warnings.warn('Does anyone use this function?? If not, we should get rid of it')

        parse = {'peakHeights': True, 'baselines': True}
        for key in list(parse.keys()):
            try:
                fields.index(key)
            except ValueError:
                parse[key] = False

        lastSec = firstSec+integrationTime
        # Work out inter, the times to mask
        # start with nothing being masked
        inter = interval()
        # mask the hot pixels if requested
        if self.hotPixIsApplied:
            inter = self.getPixelBadTimes(xCoord, yCoord)
        # mask cosmics if requested
        if self.cosmicMaskIsApplied:
            inter = inter | self.cosmicMask

        # mask the fraction of the first integer second not requested
        firstSecInt = int(np.floor(firstSec))
        if (firstSec > firstSecInt):
            inter = inter | interval([firstSecInt, firstSec])
        # mask the fraction of the last integer second not requested
        lastSecInt = int(np.ceil(firstSec+integrationTime))
        integrationTimeInt = lastSecInt-firstSecInt
        if (lastSec < lastSecInt):
            inter = inter | interval([lastSec, lastSecInt])

        #Calculate the total effective time for the integration after removing
        #any 'intervals':
        integrationInterval = interval([firstSec, lastSec])
        maskedIntervals = inter & integrationInterval  #Intersection of the integration and the bad times for this pixel.
        effectiveIntTime = integrationTime - utils.intervalSize(maskedIntervals)

        pixelData = self.getPixel(xCoord, yCoord, firstSec=firstSecInt,
                                  integrationTime=integrationTimeInt)
        # calculate how long a np array needs to be to hold everything
        nPackets = 0
        for packets in pixelData:
            nPackets += len(packets)

        # create empty arrays
        timestamps = np.empty(nPackets, dtype=np.float)
        if parse['peakHeights']: peakHeights=np.empty(nPackets, np.int16)
        if parse['baselines']: baselines=np.empty(nPackets, np.int16)

        # fill in the arrays one second at a time
        ipt = 0
        t = firstSecInt
        for packets in pixelData:
            iptNext = ipt+len(packets)
            timestamps[ipt:iptNext] = \
                t + np.bitwise_and(packets,self.timestampMask)*self.tickDuration
            if parse['peakHeights']:
                peakHeights[ipt:iptNext] = np.bitwise_and(
                    np.right_shift(packets, self.nBitsAfterParabolaPeak),
                    self.pulseMask)

            if parse['baselines']:
                baselines[ipt:iptNext] = np.bitwise_and(
                    np.right_shift(packets, self.nBitsAfterBaseline),
                    self.pulseMask)

            ipt = iptNext
            t += 1

        if not timeMaskLast:
            # apply time masks
            # create a mask, "True" mean mask value
            # the call to makeMask dominates the running time
            if self.makeMaskVersion == 'v1':
                mask = ObsFile.makeMaskV1(timestamps, inter)
            else:
                mask = ObsFile.makeMaskV2(timestamps, inter)

            tsMaskedArray = ma.array(timestamps,mask=mask)
            timestamps = ma.compressed(tsMaskedArray)

            if parse['peakHeights']:
                peakHeights = \
                    ma.compressed(ma.array(peakHeights,mask=mask))
            if parse['baselines']:
                baselines = \
                    ma.compressed(ma.array(baselines,mask=mask))

        #diagnose("getPackets AAA",timestamps,peakHeights,baselines,None)
        if expTailTimescale != None and len(timestamps) > 0:
            #find the time between peaks
            timeSpacing = np.diff(timestamps)
            timeSpacing[timeSpacing < 0] = 1.
            timeSpacing = np.append(1.,timeSpacing)#arbitrarily assume the first photon is 1 sec after the one before it

            # relPeakHeights not used?
            #relPeakHeights = peakHeights-baselines

            #assume each peak is riding on the tail of an exponential starting at the peak before it with e-fold time of expTailTimescale
            #print 30*"."," getPackets"
            #print 'dt',timeSpacing[0:10]
            expTails = (1.*peakHeights-baselines)*np.exp(-1.*timeSpacing/expTailTimescale)
            #print 'expTail',expTails[0:10]
            #print 'peak',peakHeights[0:10]
            #print 'peak-baseline',1.*peakHeights[0:10]-baselines[0:10]
            #print 'expT',np.exp(-1.*timeSpacing[0:10]/expTailTimescale)
            #subtract off this exponential tail
            peakHeights = np.array(peakHeights-expTails,dtype=np.int)
            #print 'peak',peakHeights[0:10]


        if timeSpacingCut != None and len(timestamps) > 0:
            timeSpacing = np.diff(timestamps)
            #include first photon and photons after who are at least
            #timeSpacingCut after the previous photon
            timeSpacingMask = np.concatenate([[True],timeSpacing >= timeSpacingCut])
            timestamps = timestamps[timeSpacingMask]
            if parse['peakHeights']:
                peakHeights = peakHeights[timeSpacingMask]
            if parse['baselines']:
                baselines = baselines[timeSpacingMask]


        if timeMaskLast:
            # apply time masks
            # create a mask, "True" mean mask value
            # the call to makeMask dominates the running time
            if self.makeMaskVersion == 'v1':
                mask = ObsFile.makeMaskV1(timestamps, inter)
            else:
                mask = ObsFile.makeMaskV2(timestamps, inter)

            tsMaskedArray = ma.array(timestamps,mask=mask)
            timestamps = ma.compressed(tsMaskedArray)

            if parse['peakHeights']:
                peakHeights = \
                    ma.compressed(ma.array(peakHeights,mask=mask))
            if parse['baselines']:
                baselines = \
                    ma.compressed(ma.array(baselines,mask=mask))

        # build up the dictionary of values and return it
        retval =  {"effIntTime": effectiveIntTime,
                   "timestamps":timestamps}
        if parse['peakHeights']:
            retval['peakHeights'] = peakHeights
        if parse['baselines']:
            retval['baselines'] = baselines
        return retval

    @staticmethod
    def makeMask01(timestamps, inter):
        def myfunc(x): return inter.__contains__(x)
        vecfunc = vectorize(myfunc,otypes=[np.bool])
        return vecfunc(timestamps)

    @staticmethod
    def makeMask(timestamps, inter):
        """
        return an array of booleans, the same length as timestamps,
        with that value inter.__contains__(timestamps[i])
        """
        return ObsFile.makeMaskV2(timestamps, inter)

    @staticmethod
    def makeMaskV1(timestamps, inter):
        """
        return an array of booleans, the same length as timestamps,
        with that value inter.__contains__(timestamps[i])
        """
        retval = np.empty(len(timestamps),dtype=np.bool)
        ainter = np.array(inter)
        t0s = ainter[:,0]
        t1s = ainter[:,1]

        tMin = t0s[0]
        tMax = t1s[-1]

        for i in range(len(timestamps)):
            ts = timestamps[i]
            if ts < tMin:
                retval[i] = False
            elif ts > tMax:
                retval[i] = False
            else:
                tIndex = np.searchsorted(t0s, ts)
                t0 = t0s[tIndex-1]
                t1 = t1s[tIndex-1]
                if ts < t1:
                    retval[i] = True
                else:
                    retval[i] = False
        return retval

    @staticmethod
    def makeMaskV2(timestamps, inter):
        """
        return an array of booleans, the same length as timestamps,
        with that value inter.__contains__(timestamps[i])
        """
        lt = len(timestamps)
        retval = np.zeros(lt,dtype=np.bool)
        for i in inter:
            if len(i) == 2:
                i0 = np.searchsorted(timestamps,i[0])
                if i0 == lt: break # the intervals are later than timestamps
                i1 = np.searchsorted(timestamps,i[1])
                if i1 > 0:
                    i0 = max(i0,0)
                    retval[i0:i1] = True
        return retval

    def loadBeammapFile(self,beammapFileName):
        """
        Load an external beammap file in place of the obsfile's attached beamma
        Can be used to correct pixel location mistakes.
        NB: Do not use after loadFlatCalFile
        """
        #get the beam image.
        scratchDir = os.getenv('MKID_PROC_PATH', '/')
        beammapPath = os.path.join(scratchDir, 'pixRemap')
        fullBeammapFileName = os.path.join(beammapPath, beammapFileName)
        if (not os.path.exists(fullBeammapFileName)):
            print('Beammap file does not exist: ', fullBeammapFileName)
            return
        if (not os.path.exists(beammapFileName)):
            #get the beam image.
            scratchDir = os.getenv('MKID_PROC_PATH', '/')
            beammapPath = os.path.join(scratchDir, 'pixRemap')
            fullBeammapFileName = os.path.join(beammapPath, beammapFileName)
            if (not os.path.exists(fullBeammapFileName)):
                print('Beammap file does not exist: ', fullBeammapFileName)
                return
        else:
            fullBeammapFileName = beammapFileName
        beammapFile = tables.openFile(fullBeammapFileName,'r')
        self.beammapFileName = fullBeammapFileName
        try:
            old_tstamp = self.beamImage[0][0].split('/')[-1]
            self.beamImage = beammapFile.get_node('/beammap/beamimage').read()
            if self.beamImage[0][0].split('/')[-1]=='':
                self.beamImage = np.core.defchararray.add(self.beamImage,old_tstamp)

            self.beamImageRoaches = np.array([[int(s.split('r')[1].split('/')[0]) for s in row] for row in self.beamImage])
            self.beamImagePixelNums = np.array([[int(s.split('p')[1].split('/')[0]) for s in row] for row in self.beamImage])
        except Exception as inst:
            print('Can\'t access beamimage for ',self.fullFileName)

        beamShape = self.beamImage.shape
        self.nXPix = beamShape[0]
        self.nYPix = beamShape[1]

        beammapFile.close()

    def loadCentroidListFile(self, centroidListFileName):
        """
        Load an astrometry (centroid list) file into the
        current obs file instance.
        """
        scratchDir = os.getenv('MKID_PROC_PATH', '/')
        centroidListPath = os.path.join(scratchDir, 'centroidListFiles')
        fullCentroidListFileName = os.path.join(centroidListPath, centroidListFileName)
        if (not os.path.exists(fullCentroidListFileName)):
            print('Astrometry centroid list file does not exist: ', fullCentroidListFileName)
            return
        self.centroidListFile = tables.openFile(fullCentroidListFileName)
        self.centroidListFileName = fullCentroidListFileName

    def loadFlatCalFile(self, flatCalFileName):
        """
        loads the flat cal factors from the given file
        NB: if you are going to load a different beammap, call loadBeammapFile before this function
        """
        scratchDir = os.getenv('MKID_PROC_PATH', '/')
        flatCalPath = os.path.join(scratchDir, 'flatCalSolnFiles')
        fullFlatCalFileName = os.path.join(flatCalPath, flatCalFileName)
        if (not os.path.exists(fullFlatCalFileName)):
            print('flat cal file does not exist: ', fullFlatCalFileName)
            raise Exception('flat cal file {} does not exist'.format(fullFlatCalFileName))
        self.flatCalFile = tables.openFile(fullFlatCalFileName, mode='r')
        self.flatCalFileName = fullFlatCalFileName

        self.flatCalWvlBins = self.flatCalFile.root.flatcal.wavelengthBins.read()
        self.nFlatCalWvlBins = len(self.flatCalWvlBins)-1
        self.flatWeights = np.zeros((self.nXPix,self.nYPix,self.nFlatCalWvlBins),dtype=np.double)
        self.flatFlags = np.zeros((self.nXPix,self.nYPix,self.nFlatCalWvlBins),dtype=np.uint16)

        try:
            flatCalSoln = self.flatCalFile.root.flatcal.calsoln.read()
            for calEntry in flatCalSoln:
                entryRows,entryCols = np.where((calEntry['roach'] == self.beamImageRoaches) & (calEntry['pixelnum'] == self.beamImagePixelNums))
                try:
                    entryRow = entryRows[0]
                    entryCol = entryCols[0]
                    self.flatWeights[entryRow,entryCol,:] = calEntry['weights']
                    self.flatFlags[entryRow,entryCol,:] = calEntry['weightFlags']
                except IndexError: #entry for an unbeammapped pixel
                    pass

        except tables.exceptions.NoSuchNodeError:
            #loading old (beammap-dependant) flat cal
            print('loading old (beammap-dependant) flat cal')
            self.flatWeights = self.flatCalFile.root.flatcal.weights.read()
            self.flatFlags = self.flatCalFile.root.flatcal.flags.read()

    def loadFluxCalFile(self, fluxCalFileName):
        """
        loads the flux cal factors from the given file
        """
        scratchDir = os.getenv('MKID_PROC_PATH', '/')
        fluxCalPath = os.path.join(scratchDir, 'fluxCalSolnFiles')
        fullFluxCalFileName = os.path.join(fluxCalPath, fluxCalFileName)
        if (not os.path.exists(fullFluxCalFileName)):
            print('flux cal file does not exist: ', fullFluxCalFileName)
            raise IOError
        self.fluxCalFile = tables.open_file(fullFluxCalFileName, mode='r')
        self.fluxCalFileName = fullFluxCalFileName
        self.fluxWeights = self.fluxCalFile.root.fluxcal.weights.read()
        self.fluxFlags = self.fluxCalFile.root.fluxcal.flags.read()
        self.fluxCalWvlBins = self.fluxCalFile.root.fluxcal.wavelengthBins.read()
        self.nFluxCalWvlBins = self.nFlatCalWvlBins

    def loadHotPixCalFile(self, hotPixCalFileName, switchOnMask=True,reasons=[]):
        """
        Included for backward compatibility, simply calls loadTimeMask
        """
        self.loadTimeMask(timeMaskFileName=hotPixCalFileName,switchOnMask=switchOnMask,reasons=reasons)

    def loadTimeMask(self, timeMaskFileName, switchOnMask=True,reasons=[]):
        """
        Load a hot pixel time mask from the given file, in a similar way to
        loadWvlCalFile, loadFlatCalFile, etc. Switches on hot pixel
        masking by default.
        Set switchOnMask=False to prevent switching on hot pixel masking.
        """
        import hotpix.hotPixels as hotPixels    #Here instead of at top to prevent circular import problems.

        scratchDir = os.getenv('MKID_PROC_PATH', '/')
        timeMaskPath = os.path.join(scratchDir, 'timeMasks')
        fullTimeMaskFileName = os.path.join(timeMaskPath, timeMaskFileName)
        if (not os.path.exists(fullTimeMaskFileName)):
            print('time mask file does not exist: ', fullTimeMaskFileName)
            raise IOError

        self.hotPixFile = tables.open_file(fullTimeMaskFileName)
        self.hotPixTimeMask = hotPixels.readHotPixels(self.hotPixFile, reasons=reasons)
        self.hotPixFileName = fullTimeMaskFileName

        if (os.path.basename(self.hotPixTimeMask.obsFileName)
            != os.path.basename(self.fileName)):
            warnings.warn('Mismatch between hot pixel time mask file and obs file. Not loading/applying mask!')
            self.hotPixTimeMask = None
            raise ValueError
        else:
            if switchOnMask: self.switchOnHotPixTimeMask(reasons=reasons)


    def loadStandardCosmicMask(self, switchOnCosmicMask=True):
        """
        call this method to load the cosmic mask file from the standard location,
        defined in Filename
        """
        fileName = FileName(obsFile=self)
        cfn = fileName.cosmicMask()
        self.loadCosmicMask(cosmicMaskFileName = cfn, switchOnCosmicMask=switchOnCosmicMask)

    def loadCosmicMask(self, cosmicMaskFileName=None, switchOnCosmicMask=True):
        self.cosmicMask = ObsFile.readCosmicIntervalFromFile(cosmicMaskFileName)
        self.cosmicMaskFileName = os.path.abspath(cosmicMaskFileName)
        if switchOnCosmicMask: self.switchOnCosmicTimeMask()

    def setCosmicMask(self, cosmicMask, switchOnCosmicMask=True):
        self.cosmicMask = cosmicMask
        if switchOnCosmicMask: self.switchOnCosmicTimeMask()

    def loadTimeAdjustmentFile(self,timeAdjustFileName,verbose=False):
        """
        loads obsfile specific adjustments to add to all timestamps read
        adjustments are read from timeAdjustFileName
        it is suggested to pass timeAdjustFileName=FileName(run=run).timeAdjustments()
        """

        self.timeAdjustFile = tables.open_file(timeAdjustFileName)
        self.firmwareDelay = self.timeAdjustFile.root.timeAdjust.firmwareDelay.read()[0]['firmwareDelay']
        roachDelayTable = self.timeAdjustFile.root.timeAdjust.roachDelays
        try:
            self.roachDelays = roachDelayTable.readWhere('obsFileName == "%s"'%self.fileName)[0]['roachDelays']
            self.timeAdjustFileName = os.path.abspath(timeAdjustFileName)
        except:
            self.timeAdjustFile.close()
            self.timeAdjustFile=None
            self.timeAdjustFileName=None
            del self.firmwareDelay
            if verbose:
                print('Unable to load time adjustment for '+self.fileName)
            raise

    def loadBestWvlCalFile(self,master=True):
        """
        Searchs the waveCalSolnFiles directory tree for the best wavecal to apply to this obsfile.
        if master==True then it first looks for a master wavecal solution
        """
        raise NotImplementedError
        #scratchDir = os.getenv('MKID_PROC_PATH', '/')
        #run = FileName(obsFile=self).run
        #wvlDir = scratchDir+"/waveCalSolnFiles/"+run+'/'
        wvlDir = os.path.dirname(os.path.dirname(FileName(obsFile=self).mastercalSoln()))
        #print wvlDir
        obs_t_num = strpdate2num("%Y%m%d-%H%M%S")(FileName(obsFile=self).tstamp)

        wvlCalFileName = None
        wvl_t_num = None
        for root,dirs,files in os.walk(wvlDir):
            for f in files:
                if f.endswith('.h5') and ((master and f.startswith('mastercal_')) or (not master and f.startswith('calsol_'))):
                    tstamp=(f.split('_')[1]).split('.')[0]
                    t_num=strpdate2num("%Y%m%d-%H%M%S")(tstamp)
                    if t_num < obs_t_num and (wvl_t_num == None or t_num > wvl_t_num):
                        wvl_t_num = t_num
                        wvlCalFileName = root+os.sep+f

        if wvlCalFileName==None or not os.path.exists(str(wvlCalFileName)):
            if master:
                print("Could not find master wavecal solutions")
                self.loadBestWvlCalFile(master=False)
            else:
                print("Searched "+wvlDir+" but no appropriate wavecal solution found")
                raise IOError
        else:
            self.loadWvlCalFile(wvlCalFileName)

    def applyWaveCal(self, file_name):
        """
        loads the wavelength cal coefficients from a given file and applies them to the
        wavelengths table for each pixel. ObsFile must be loaded in write mode.
        """
        # check file_name and status of obsFile
        assert os.path.exists(file_name), "{0} does not exist".format(file_name)
        wave_cal = tables.open_file(file_name, mode='r')
        assert not self.info['isWvlCalibrated'], \
            "the data is already wavelength calibrated"

        # appy waveCal
        calsoln = wave_cal.root.wavecal.calsoln.read()
        for (row, column), resID in np.ndenumerate(self.beamImage):
            index = np.where(resID == np.array(calsoln['resid']))
            if len(index) == 1 and (calsoln['wave_flag'][index] == 4 or
                                    calsoln['wave_flag'][index] == 5):
                poly = calsoln['polyfit'][index]
                photon_list = self.getPixelPhotonList(row, column)
                phases = photon_list['Wavelength']
                energies = np.polyval(poly, phases)
                wavelengths = self.h * self.c / energies * 1e9  # wavelengths in nm
                self.updateWavelengths(row, column, wavelengths)
            else:
                self.applyFlag(row, column, 0b00000010)  # failed waveCal
        wave_cal.close()

    def loadFilter(self, filterName = 'V', wvlBinEdges = None,switchOnFilter = True):
        '''
        '''
        std = MKIDStd.MKIDStd()
        self.rawFilterWvls, self.rawFilterTrans = std._loadFilter(filterName)
        #check to see if wvlBinEdges are provided, and make them if not
        if wvlBinEdges == None:
            if self.flatCalFile is not None:
                print("No wvlBinEdges provided, using bins defined by flatCalFile")
                wvlBinEdges = self.flatCalWvlBins
            else:
                raise ValueError("No wvlBinEdges provided. Please load flatCalFile or make bins with ObsFile.makeWvlBins")
        self.rawFilterTrans/=max(self.rawFilterTrans) #normalize filter to 1
        rebinned = utils.rebin(self.rawFilterWvls, self.rawFilterTrans, wvlBinEdges)
        self.filterWvlBinEdges = wvlBinEdges
        self.filterWvls = rebinned[:,0]
        self.filterTrans = rebinned[:,1]
        self.filterTrans[np.isnan(self.filterTrans)] = 0.0
        if switchOnFilter: self.switchOnFilter()

    def switchOffFilter(self):
        self.filterIsApplied = False
        print("Turned off synthetic filter")

    def switchOnFilter(self):
        if self.filterTrans != None:
            self.filterIsApplied = True
            print("Turned on synthetic filter")
        else:
            print("No filter loaded! Use loadFilter to select a filter first")
            self.filterIsApplied = False

    @staticmethod
    def makeWvlBins(energyBinWidth=.1, wvlStart=700, wvlStop=1500):
        """
        returns an array of wavlength bin edges, with a fixed energy bin width
        withing the limits given in wvlStart and wvlStop
        Args:
            energyBinWidth: bin width in eV
            wvlStart: Lower wavelength edge in Angstrom
            wvlStop: Upper wavelength edge in Angstrom
        Returns:
            an array of wavelength bin edges that can be used with numpy.histogram(bins=wvlBinEdges)
        """

        #Calculate upper and lower energy limits from wavelengths
        #Note that start and stop switch when going to energy
        energyStop = ObsFile.h * ObsFile.c * 1.e9 / wvlStart
        energyStart = ObsFile.h * ObsFile.c * 1.e9 / wvlStop
        nWvlBins = int((energyStop - energyStart) / energyBinWidth)
        #Construct energy bin edges
        energyBins = np.linspace(energyStart, energyStop, nWvlBins + 1)
        #Convert back to wavelength and reverse the order to get increasing wavelengths
        wvlBinEdges = np.array(ObsFile.h * ObsFile.c * 1.e9 / energyBins)
        wvlBinEdges = wvlBinEdges[::-1]
        return wvlBinEdges

    def maskTimestamps(self,timestamps,inter=interval(),otherListsToFilter=[]):
        """
        Masks out timestamps that fall in an given interval
        inter is an interval of time values to mask out
        otherListsToFilter is a list of parallel arrays to timestamps that should be masked in the same way
        returns a dict with keys 'timestamps','otherLists'
        """
        # first special case:  inter masks out everything so return zero-length
        # numpy arrays
        if (inter == self.intervalAll):
            filteredTimestamps = np.arange(0)
            otherLists = [np.arange(0) for list in otherListsToFilter]
        else:
            if inter == interval() or len(timestamps) == 0:
                # nothing excluded or nothing to exclude
                # so return all unpacked values
                filteredTimestamps = timestamps
                otherLists = otherListsToFilter
            else:
                # there is a non-trivial set of times to mask.
                slices = calculateSlices(inter, timestamps)
                filteredTimestamps = repackArray(timestamps, slices)
                otherLists = []
                for eachList in otherListsToFilter:
                    filteredList = repackArray(eachList,slices)
                    otherLists.append(filteredList)
        # return the values filled in above
        return {'timestamps':filteredTimestamps,'otherLists':otherLists}


    def plotApertureSpectrum(self, pixelRow, pixelCol, radius1, radius2, weighted=False, fluxWeighted=False, lowCut=3000, highCut=7000, firstSec=0,integrationTime=-1):
        summed_array, bin_edges = self.getApertureSpectrum(pixelCol=pixelCol, pixelRow=pixelRow, radius1=radius1, radius2=radius2, weighted=weighted, fluxWeighted=fluxWeighted, lowCut=lowCut, highCut=highCut, firstSec=firstSec,integrationTime=integrationTime)
        fig = plt.figure()
        ax = fig.add_subplot(111)
        ax.plot(bin_edges[12:-2], summed_array[12:-1])
        plt.xlabel('Wavelength ($\AA$)')
        plt.ylabel('Counts')
        plt.show()

    def plotPixelSpectra(self, pixelRow, pixelCol, firstSec=0, integrationTime= -1,
                         weighted=False, fluxWeighted=False):
        """
        plots the wavelength calibrated spectrum of a given pixel integrated over a given time
        if integrationTime is -1, All time after firstSec is used.
        if weighted is True, flat cal weights are applied
        """
        spectrum = (self.getPixelSpectrum(pixelRow, pixelCol, firstSec, integrationTime,
                    weighted=weighted, fluxWeighted=fluxWeighted))['spectrum']
        fig = plt.figure()
        ax = fig.add_subplot(111)
        ax.plot(self.flatCalWvlBins[0:-1], spectrum, label='spectrum for pixel[%d][%d]' % (pixelRow, pixelCol))
        plt.show()

    def setWvlCutoffs(self, wvlLowerLimit=700, wvlUpperLimit=1500):
        """
        Sets wavelength cutoffs so that if convertToWvl(excludeBad=True) or getPixelWvlList(excludeBad=True) is called
        wavelengths outside these limits are excluded.  To remove limits
        set wvlLowerLimit and/or wvlUpperLimit to None.  To use the wavecal limits
        for each individual pixel, set wvlLowerLimit and/or wvlUpperLimit to -1
        NB - changed defaults for lower/upper limits to None (from 3000 and 8000). JvE 2/22/13
        """
        self.wvlLowerLimit = wvlLowerLimit
        self.wvlUpperLimit = wvlUpperLimit

    def switchOffHotPixTimeMask(self):
        """
        Switch off hot pixel time masking - bad pixel times will no longer be
        removed (although the mask remains 'loaded' in ObsFile instance).
        """
        self.hotPixIsApplied = False

    def switchOnHotPixTimeMask(self,reasons=[]):
        """
        Switch on hot pixel time masking. Subsequent calls to getPixelCountImage
        etc. will have bad pixel times removed.
        """
        if self.hotPixTimeMask is None:
            raise RuntimeError('No hot pixel file loaded')
        self.hotPixIsApplied = True
        if len(reasons)>0:
            self.hotPixTimeMask.set_mask(reasons)
            #self.hotPixTimeMask.mask = [self.hotPixTimeMask.reasonEnum[reason] for reason in reasons]


    def switchOffCosmicTimeMask(self):
        """
        Switch off hot pixel time masking - bad pixel times will no longer be
        removed (although the mask remains 'loaded' in ObsFile instance).
        """
        self.cosmicMaskIsApplied = False

    def switchOnCosmicTimeMask(self):
        """
        Switch on cosmic time masking. Subsequent calls to getPixelCountImage
        etc. will have cosmic times removed.
        """
        if self.cosmicMask is None:
            raise RuntimeError('No cosmic mask file loaded')
        self.cosmicMaskIsApplied = True
    @staticmethod
    def writeCosmicIntervalToFile(intervals, ticksPerSec, fileName,
                                  beginTime, endTime, stride,
                                  threshold, nSigma, populationMax):
        h5f = tables.open_file(fileName, 'w')

        headerGroup = h5f.createGroup("/", 'Header', 'Header')
        headerTable = h5f.createTable(headerGroup,'Header',
                                      cosmicHeaderDescription, 'Header')
        header = headerTable.row
        header['ticksPerSec'] = ticksPerSec
        header['beginTime'] = beginTime
        header['endTime'] = endTime
        header['stride'] = stride
        header['threshold'] = threshold
        header['nSigma'] = nSigma
        header['populationMax'] = populationMax
        header.append()
        headerTable.flush()
        headerTable.close()
        tbl = h5f.createTable("/", "cosmicMaskData", TimeMask.TimeMask,
                              "Cosmic Mask")
        for interval in intervals:
            row = tbl.row
            tBegin = max(0,int(np.round(interval[0]*ticksPerSec)))
            row['tBegin'] = tBegin
            tEnd = int(np.round(interval[1]*ticksPerSec))
            row['tEnd'] = tEnd
            row['reason'] = TimeMask.timeMaskReason["cosmic"]
            row.append()
            tbl.flush()
        tbl.close()
        h5f.close()

    @staticmethod
    def readCosmicIntervalFromFile(fileName):
        fid = tables.open_file(fileName, mode='r')
        headerInfo = fid.get_node("/Header","Header")[0]
        ticksPerSec = headerInfo['ticksPerSec']
        table = fid.get_node("/cosmicMaskData")
        enum = table.get_enum('reason')

        retval = interval()
        for i in range(table.nrows):
            temp = (interval[table[i]['tBegin'],table[i]['tEnd']])/ticksPerSec
            retval = retval | temp

        fid.close()
        return retval

    @staticmethod
    def invertInterval(interval0, iMin=float("-inf"), iMax=float("inf")):
        """
        invert the interval

        inputs:
          interval0 -- the interval to invert
          iMin=-inf -- beginning of the new interval
          iMax-inv -- end of the new interval

        return:
          the interval between iMin, iMax that is NOT masked by interval0
    """
        if len(interval0) == 0:
            retval = interval[iMin,iMax]
        else:
            retval = interval()
            previous = [iMin,iMin]
            for segment in interval0:
                if previous[1] < segment[0]:
                    temp = interval[previous[1],segment[0]]
                    if len(temp) > 0:
                        retval = retval | temp
                    previous = segment
            if previous[1] < iMax:
                temp = interval[previous[1],iMax]
                if len(temp) > 0:
                    retval = retval | temp
            return retval

    def writePhotonList(self,*nkwargs,**kwargs): #filename=None, firstSec=0, integrationTime=-1):
        """
        Write out the photon list for this obs file.
        See photonlist/photlist.py for input parameters and outputs.
        Shifted over to photonlist/, May 10 2013, JvE. All under construction at the moment.
        """
        import photonlist.photlist      #Here instead of at top to avoid circular imports
        photonlist.photlist.writePhotonList(self,*nkwargs,**kwargs)

    def updateWavelengths(self, xCoord, yCoord, wvlCalArr):
        """
        Changes wavelengths for a single pixel. Overwrites "Wavelength" column w/
        contents of wvlCalArr. NOT reversible unless you have a copy of the original contents.
        ObsFile must be open in "write" mode to use.

        Parameters
        ----------
        resID: int
            resID of pixel to overwrite
        wvlCalArr: array of floats
            Array of calibrated wavelengths. Replaces "Wavelength" column of this pixel's
            photon list.
        """
        resID = self.beamImage[xCoord][yCoord]
        if self.mode!='write':
            raise Exception("Must open file in write mode to do this!")
        if self.info['isWvlCalibrated']:
            warnings.warn("Wavelength calibration already exists!")
        with warnings.catch_warnings():
            warnings.simplefilter("ignore")
            photonTable = self.file.get_node('/Photons/' + str(resID))
        assert len(photonTable)==len(wvlCalArr), 'Calibrated wavelength list does not match length of photon list!'

        photonTable.modify_column(column=wvlCalArr, colname='Wavelength')
        photonTable.flush()

    def applySpecWeight(self, resID, weightArr):
        """
        Applies a weight calibration to the "Spec Weight" column.

        This is where the flat cal, linearity cal, and spectral cal go.
        Weights are multiplied in and replaced; if "weights" are the contents
        of the "Spec Weight" column, weights = weights*weightArr. NOT reversible
        unless the original contents (or weightArr) is saved.

        Parameters
        ----------
        resID: int
            resID of desired pixel
        weightArr: array of floats
            Array of cal weights. Multiplied into the "Spec Weight" column.
        """
        if self.mode!='write':
            raise Exception("Must open file in write mode to do this!")
        with warnings.catch_warnings():
            warnings.simplefilter("ignore")
            photonTable = self.file.get_node('/Photons/' + str(resID))
        assert len(photonTable)==len(weightArr), 'Calibrated wavelength list does not match length of photon list!'

        weightArr = np.array(weightArr)
        curWeights = photonTable.col('Spec Weight')
        newWeights = weightArr*curWeights
        photonTable.modify_column(column=newWeights, colname='Spec Weight')
        photonTable.flush()

    def applyTimestampCorrection(self, xCoord, yCoord, timestampArr):
        """
        Applies a timestamp correction for a single pixel. Overwrites "Time" column w/
        contents of timestampArr. Ordering of timestamps MUST be preserved; DOES NOT SORT.
        NOT reversible unless you have a copy of the original contents.
        ObsFile must be open in "write" mode to use.

        Parameters
        ----------
        xCoord: int
            x-coordinate of pixel to overwrite
        yCoord: int
            y-coordinate of pixel to overwrite
        timestampArr: array of type uint32
            Array of corrected timestamps. Replaces "Time" column of photon list.
        """
        if self.mode!='write':
            raise Exception("Must open file in write mode to do this!")
        resID = self.beamImage[xCoord][yCoord]
        with warnings.catch_warnings():
            warnings.simplefilter("ignore")
            photonTable = self.file.get_node('/Photons/' + str(resID))
        assert len(photonTable)==len(timestampArr), 'Timestamp list does not match length of photon list!'

        photonTable.modify_column(column=timestampArr, colname='Time')
        photonTable.flush()

    def applyFlag(self, xCoord, yCoord, flag):
        """
        Applies a flag to the selected pixel on the BeamFlag array. Flag is a bitmask;
        new flag is bitwise OR between current flag and provided flag. Flag definitions
        can be found in Headers/pipelineFlags.py.

        Parameters
        ----------
        xCoord: int
            x-coordinate of pixel
        yCoord: int
            y-coordinate of pixel
        flag: int
            Flag to apply to pixel
        """
        if self.mode!='write':
            raise Exception("Must open file in write mode to do this!")

        curFlag = self.beamFlagImage[xCoord, yCoord]
        newFlag = curFlag | flag
        self.beamFlagImage[xCoord, yCoord] = newFlag
        self.beamFlagImage.flush()

    def undoFlag(self, xCoord, yCoord, flag):
        """
        Resets the specified flag in the BeamFlag array to 0. Flag is a bitmask;
        only the bit specified by 'flag' is reset. Flag definitions
        can be found in Headers/pipelineFlags.py.

        Parameters
        ----------
        xCoord: int
            x-coordinate of pixel
        yCoord: int
            y-coordinate of pixel
        flag: int
            Flag to undo
        """
        if self.mode!='write':
            raise Exception("Must open file in write mode to do this!")

        curFlag = self.beamFlagImage[xCoord, yCoord]
        notFlag = ~flag
        newFlag = curFlag & notFlag
        self.beamFlagImage[xCoord, yCoord] = newFlag
        self.beamFlagImage.flush()

    def modifyHeaderEntry(self, headerTitle, headerValue):
        """
        Modifies an entry in the header. Useful for indicating whether wavelength cals,
        flat cals, etc are applied

        Parameters
        ----------
        headerTitle: string
            Name of entry to be modified
        headerValue: depends on title
            New value of entry
        """
        if self.mode!='write':
            raise Exception("Must open file in write mode to do this!")
        self.header.modify_column(column=headerValue, colname=headerTitle)
        self.header.flush()
        self.info = self.header[0]



#        writes out the photon list for this obs file at $MKID_PROC_PATH/photonListFileName
#        currently cuts out photons outside the valid wavelength ranges from the wavecal
#
#        Currently being updated... JvE 4/26/2013.
#        This version should automatically reject time-masked photons assuming a hot pixel mask is
#        loaded and 'switched on'.
#
#        INPUTS:
#            filename - string, optionally use to specify non-default output file name
#                       for photon list. If not supplied, default name/path is determined
#                       using original obs. file name and standard directory paths (as per
#                       util.FileName). Added 4/29/2013, JvE.
#            firstSec - Start time within the obs. file from which to begin the
#                       photon list (in seconds, from the beginning of the obs. file).
#            integrationTime - Length of exposure time to extract (in sec, starting from
#                       firstSec). -1 to extract to end of obs. file.
#
#        """
#
#        if self.flatCalFile is None: raise RuntimeError, "No flat cal. file loaded"
#        if self.fluxCalFile is None: raise RuntimeError, "No flux cal. file loaded"
#        if self.wvlCalFile is None: raise RuntimeError, "No wavelength cal. file loaded"
#        if self.hotPixFile is None: raise RuntimeError, "No hot pixel file loaded"
#        if self.file is None: raise RuntimeError, "No obs file loaded...?"
#
#        plFile = self.createEmptyPhotonListFile(filename)
#        #try:
#        plTable = plFile.root.photons.photons
#
#        try:
#            plFile.copyNode(self.flatCalFile.root.flatcal, newparent=plFile.root, newname='flatcal', recursive=True)
#            plFile.copyNode(self.fluxCalFile.root.fluxcal, newparent=plFile.root, newname='fluxcal', recursive=True)
#            plFile.copyNode(self.wvlCalFile.root.wavecal, newparent=plFile.root, newname='wavecal', recursive=True)
#            plFile.copyNode(self.hotPixFile.root, newparent=plFile.root, newname='timemask', recursive=True)
#            plFile.copyNode(self.file.root.beammap, newparent=plFile.root, newname='beammap', recursive=True)
#            plFile.copyNode(self.file.root.header, newparent=plFile.root, recursive=True)
#        except:
#            plFile.flush()
#            plFile.close()
#            raise
#
#        plFile.flush()
#
#        fluxWeights = self.fluxWeights      #Flux weights are independent of pixel location.
#        #Extend flux weight/flag arrays as for flat weight/flags.
#        fluxWeights = np.hstack((fluxWeights[0],fluxWeights,fluxWeights[-1]))
#        fluxFlags = np.hstack((pipelineFlags.fluxCal['belowWaveCalRange'],
#                               self.fluxFlags,
#                               pipelineFlags.fluxCal['aboveWaveCalRange']))
#
#        for xCoord in xrange(self.nXPix):
#            for yCoord in xrange(self.nYPix):
#                flag = self.wvlFlagTable[xCoord, yCoord]
#                if flag == 0:#only write photons in good pixels  ***NEED TO UPDATE TO USE DICTIONARY***
#                    energyError = self.wvlErrorTable[xCoord, yCoord] #Note wvlErrorTable is in eV !! Assume constant across all wavelengths. Not the best approximation, but a start....
#                    flatWeights = self.flatWeights[xCoord, yCoord]
#                    #Extend flat weight and flag arrays at beginning and end to include out-of-wavelength-calibration-range photons.
#                    flatWeights = np.hstack((flatWeights[0],flatWeights,flatWeights[-1]))
#                    flatFlags = np.hstack((pipelineFlags.flatCal['belowWaveCalRange'],
#                                           self.flatFlags[xCoord, yCoord],
#                                           pipelineFlags.flatCal['aboveWaveCalRange']))
#
#
#                    #wvlRange = self.wvlRangeTable[xCoord, yCoord]
#
#                    #---------- Replace with call to getPixelWvlList -----------
#                    #go through the list of seconds in a pixel dataset
#                    #for iSec, secData in enumerate(self.getPixel(xCoord, yCoord)):
#
#                    #timestamps, parabolaPeaks, baselines = self.parsePhotonPackets(secData)
#                    #timestamps = iSec + self.tickDuration * timestamps
#
#                    #pulseHeights = np.array(parabolaPeaks, dtype='double') - np.array(baselines, dtype='double')
#                    #wavelengths = self.convertToWvl(pulseHeights, xCoord, yCoord, excludeBad=False)
#                    #------------------------------------------------------------
#
#                    x = self.getPixelWvlList(xCoord,yCoord,excludeBad=False,dither=True,firstSec=firstSec,
#                                             integrationTime=integrationTime)
#                    timestamps, wavelengths = x['timestamps'], x['wavelengths']     #Wavelengths in Angstroms
#
#                    #Convert errors in eV to errors in Angstroms (see notebook, May 7 2013)
#                    wvlErrors = ((( (energyError*units.eV) * (wavelengths*units.Angstrom)**2 ) /
#                                    (constants.h*constants.c) )
#                                 .to(units.Angstrom).value)
#
#                    #Calculate what wavelength bin each photon falls into to see which flat cal factor should be applied
#                    if len(wavelengths) > 0:
#                        flatBinIndices = np.digitize(wavelengths, self.flatCalWvlBins)      #- 1 -
#                    else:
#                        flatBinIndices = np.array([])
#
#                    #Calculate which wavelength bin each photon falls into for the flux cal weight factors.
#                    if len(wavelengths) > 0:
#                        fluxBinIndices = np.digitize(wavelengths, self.fluxCalWvlBins)
#                    else:
#                        fluxBinIndices = np.array([])
#
#                    for iPhoton in xrange(len(timestamps)):
#                        #if wavelengths[iPhoton] > wvlRange[0] and wavelengths[iPhoton] < wvlRange[1] and binIndices[iPhoton] >= 0 and binIndices[iPhoton] < len(flatWeights):
#                        #create a new row for the photon list
#                        newRow = plTable.row
#                        newRow['Xpix'] = yCoord
#                        newRow['Ypix'] = xCoord
#                        newRow['ArrivalTime'] = timestamps[iPhoton]
#                        newRow['Wavelength'] = wavelengths[iPhoton]
#                        newRow['WaveError'] = wvlErrors[iPhoton]
#                        newRow['FlatFlag'] = flatFlags[flatBinIndices[iPhoton]]
#                        newRow['FlatWeight'] = flatWeights[flatBinIndices[iPhoton]]
#                        newRow['FluxFlag'] = fluxFlags[fluxBinIndices[iPhoton]]
#                        newRow['FluxWeight'] = fluxWeights[fluxBinIndices[iPhoton]]
#                        newRow.append()
#        #finally:
#        plTable.flush()
#        plFile.close()
#




def calculateSlices(inter, timestamps):
    '''
    Hopefully a quicker version of  the original calculateSlices. JvE 3/8/2013

    Returns a list of strings, with format i0:i1 for a python array slice
    inter is the interval of values in timestamps to mask out.
    The resulting list of strings indicate elements that are not masked out

    inter must be a single pyinterval 'interval' object (can be multi-component)
    timestamps is a 1D array of timestamps (MUST be an *ordered* array).

    If inter is a multi-component interval, the components must be unioned and sorted
    (which is the default behaviour when intervals are defined, and is probably
    always the case, so shouldn't be a problem).
    '''
    timerange = interval([timestamps[0],timestamps[-1]])
    slices = []
    slce = "0:"     #Start at the beginning of the timestamps array....
    imax = 0        #Will prevent error if inter is an empty interval
    for eachComponent in inter.components:
        #Check if eachComponent of the interval overlaps the timerange of the
        #timestamps - if not, skip to the next component.

        if eachComponent & timerange == interval(): continue
        #[
        #Possibly a bit faster to do this and avoid interval package, but not fully tested:
        #if eachComponent[0][1] < timestamps[0] or eachComponent[0][0] > timestamps[-1]: continue
        #]

        imin = np.searchsorted(timestamps, eachComponent[0][0], side='left') #Find nearest timestamp to lower bound
        imax = np.searchsorted(timestamps, eachComponent[0][1], side='right') #Nearest timestamp to upper bound
        #As long as we're not about to create a wasteful '0:0' slice, go ahead
        #and finish the new slice and append it to the list
        if imin != 0:
            slce += str(imin)
            slices.append(slce)
        slce = str(imax)+":"
    #Finish the last slice at the end of the timestamps array if we're not already there:
    if imax != len(timestamps):
        slce += str(len(timestamps))
        slices.append(slce)
    return slices




def repackArray(array, slices):
    """
    returns a copy of array that includes only the element defined by slices
    """
    nIncluded = 0
    for slce in slices:
        s0 = int(slce.split(":")[0])
        s1 = int(slce.split(":")[1])
        nIncluded += s1 - s0
    retval = np.zeros(nIncluded)
    iPt = 0;
    for slce in slices:
        s0 = int(slce.split(":")[0])
        s1 = int(slce.split(":")[1])
        iPtNew = iPt + s1 - s0
        retval[iPt:iPtNew] = array[s0:s1]
        iPt = iPtNew
    return retval

def diagnose(message,timestamps, peakHeights, baseline, expTails):
    print("BEGIN DIAGNOSE message=",message)
    index = np.searchsorted(timestamps,99.000426)
    print("index=",index)
    for i in range(index-1,index+2):
        print("i=%5d timestamp=%11.6f"%(i,timestamps[i]))
    print("ENDED DIAGNOSE message=",message)

class cosmicHeaderDescription(tables.IsDescription):
    ticksPerSec = tables.Float64Col() # number of ticks per second
    beginTime = tables.Float64Col()   # begin time used to find cosmics (seconds)
    endTime = tables.Float64Col()     # end time used to find cosmics (seconds)
    stride = tables.Int32Col()
    threshold = tables.Float64Col()
    nSigma = tables.Int32Col()
    populationMax = tables.Int32Col()


#Temporary test
if __name__ == "__main__":
    obs = ObsFile(FileName(run='PAL2012', date='20121210', tstamp='20121211-051650').obs())
    obs.loadWvlCalFile(FileName(run='PAL2012',date='20121210',tstamp='20121211-052230').calSoln())
    obs.loadFlatCalFile(FileName(obsFile=obs).flatSoln())
    beforeImg = obs.getPixelCountImage(weighted=False,fluxWeighted=False,scaleByEffInt=True)<|MERGE_RESOLUTION|>--- conflicted
+++ resolved
@@ -683,22 +683,6 @@
         If weighted is True, flat cal weights are applied.
         If fluxWeighted is True, spectral shape weights are applied.
         """
-<<<<<<< HEAD
-        cube = [[[] for iCol in range(self.nCol)] for iRow in range(self.nRow)]
-        effIntTime = np.zeros((self.nRow,self.nCol))
-        rawCounts = np.zeros((self.nRow,self.nCol))
-
-        for iRow in range(self.nRow):
-             for iCol in range(self.nCol):
-                x = self.getPixelSpectrum(xCoord=iRow,yCoord=iCol,
-                                  firstSec=firstSec,integrationTime=integrationTime,
-                                  applySpecWeight=weighted,applyTPFWeight=fluxWeighted,wvlStart=wvlStart,wvlStop=wvlStop,
-                                  wvlBinWidth=wvlBinWidth,energyBinWidth=energyBinWidth,
-                                  wvlBinEdges=wvlBinEdges,timeSpacingCut=timeSpacingCut)
-                cube[iRow][iCol] = x['spectrum']
-                effIntTime[iRow][iCol] = x['effIntTime']
-                rawCounts[iRow][iCol] = x['rawCounts']
-=======
         cube = [[[] for yCoord in range(self.nYPix)] for xCoord in range(self.nXPix)]
         effIntTime = np.zeros((self.nXPix,self.nYPix))
         rawCounts = np.zeros((self.nXPix,self.nYPix))
@@ -713,7 +697,6 @@
                 cube[xCoord][yCoord] = x['spectrum']
                 effIntTime[xCoord][yCoord] = x['effIntTime']
                 rawCounts[xCoord][yCoord] = x['rawCounts']
->>>>>>> 480180f0
                 wvlBinEdges = x['wvlBinEdges']
         cube = np.array(cube)
         return {'cube':cube,'wvlBinEdges':wvlBinEdges,'effIntTime':effIntTime, 'rawCounts':rawCounts}
@@ -803,11 +786,6 @@
             elif wvlBinEdges is not None:
                 assert wvlBinWidth is None and energyBinWidth is None, 'Histogram bins are overspecified!'
                 spectrum, wvlBinEdges = np.histogram(wvlList, bins=wvlBinEdges, weights=weights)
-<<<<<<< HEAD
-                print('here is spectrum my dudes', spectrum)
-                print('here is wvl binedges my dudes', wvlBinEdges)
-=======
->>>>>>> 480180f0
             elif energyBinWidth is not None:
                 assert wvlBinWidth is None, 'Cannot specify both wavelength and energy bin widths!'
                 wvlBinEdges = ObsFile.makeWvlBins(energyBinWidth=energyBinWidth, wvlStart=wvlStart, wvlStop=wvlStop)
