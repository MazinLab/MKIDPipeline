#!/bin/env python3
import argparse
import ast
import atexit
import multiprocessing as mp
import os
import subprocess as sp
import time
import warnings
from configparser import ConfigParser
from datetime import datetime

import lmfit as lm
import numpy as np
import tables as tb
from PyPDF2 import PdfFileMerger, PdfFileReader
from astropy.constants import c, h
from matplotlib import lines, pyplot as plt
from matplotlib.backends.backend_pdf import PdfPages
from progressbar import Bar, ETA, Percentage, ProgressBar, Timer


from mkidpipeline.calibration.wavecalplots import fitModels, plotSummary
<<<<<<< HEAD
from mkidpipeline.core import pixelflags
from mkidpipeline.core.headers import (WaveCalDebugDescription, WaveCalDescription,
                                       WaveCalHeader)
=======
from mkidcore import pixelflags
from mkidcore.headers  import WaveCalDebugDescription, WaveCalDescription, WaveCalHeader
>>>>>>> 24fccbe3
from mkidpipeline.hdf.darkObsFile import ObsFile
import mkidcore.corelog as pipelinelog
from mkidcore.corelog import getLogger

DEFAULT_CONFIG_FILE = os.path.join(os.path.dirname(os.path.realpath(__file__)),
                                                   'Params', 'default.cfg')
BIN2HDF_DEFAULT_PATH = '/mnt/data0/DarknessPipeline/RawDataProcessing'


def makeHDFscripts(wavecfg):
    scriptpath = wavecfg.h5directory + 'makeh5files_{}.sh'

    scripts = []
    for wave, startt, intt  in zip(wavecfg.wavelengths, wavecfg.startTimes, wavecfg.expTimes):
        wavepath = '{}{}nm.txt'.format(wavecfg.h5directory, wave)

        BIN2HDFConfig(wavepath, datadir=wavecfg.dataDir, beamdir=wavecfg.beamDir,
                      outdir=wavecfg.h5directory, starttime=startt, inttime=intt, x=wavecfg.xpix, y=wavecfg.ypix).write()

        # TODO bin2hdf should with a path and require running in the directory with its python scripts
        scripts.append(scriptpath.format(wave))
        with open(scripts[-1], 'w') as script:
            getLogger('WaveCal').info('Creating {}'.format(scripts[-1]))
            script.write('#!/bin/bash\n'
                         'cd {}\n'.format(wavecfg.bin2hdf_path)+
                         '{} {}\n'.format('./Bin2HDF ', wavepath)+
                         'cd -')
    return scripts


def findDifferences(solution1, solution2):
    """
    Determines the pixels that were fit differently between the two solution files. This
    function is useful for comparing solution files made with different WaveCal versions
    and solution files made at different times during an observation.

    Args:
        solution1: the file name of the first wavelength calibration .h5 file (string)
        solution2: the file name of the second wavelength calibration .h5 file (string)

    Returns:
        good_to_bad: list of tuples containing pixels (row, column) that were good in
                     solution 1 but bad in solution 2
        bad_to_good: list of tuples containing pixels (row, column) that were bad in
                     solution 1 but good in solution 2
    """
    wave_cal1 = tb.open_file(solution1, mode='r')
    wave_cal2 = tb.open_file(solution2, mode='r')
    calsoln1 = wave_cal1.root.wavecal.calsoln.read()
    calsoln2 = wave_cal2.root.wavecal.calsoln.read()
    wave_cal1.close()
    wave_cal2.close()
    flag1 = calsoln1['wave_flag']
    flag2 = calsoln2['wave_flag']
    res_id1 = calsoln1['resid']
    res_id2 = calsoln2['resid']

    good_to_bad = []
    for index, res_id in enumerate(res_id1):
        if flag1[index] == 4 or flag1[index] == 5:
            index2 = np.where(res_id == res_id2)
            if len(index2[0]) == 1 and (flag2[index2][0] != 4 and flag2[index2][0] != 5):
                row = calsoln1['pixel_row'][index]
                column = calsoln1['pixel_col'][index]
                good_to_bad.append((row, column))

    bad_to_good = []
    for index, res_id in enumerate(res_id1):
        if flag1[index] != 4 and flag1[index] != 5:
            index2 = np.where(res_id == res_id2)
            if len(index2[0]) == 1 and (flag2[index2][0] == 4 or flag2[index2][0] == 5):
                row = calsoln1['pixel_row'][index]
                column = calsoln1['pixel_col'][index]
                bad_to_good.append((row, column))

    return good_to_bad, bad_to_good


class BIN2HDFConfig(object):
    #TODO this should not be part of wavecal
    template = ('{x} {y}\n'
                '{datadir}\n'
                '{starttime}\n'
                '{inttime}\n'
                '{beamdir}\n'
                '1\n'
                '{outdir}')

    def __init__(self, file, datadir='./', beamdir = './', starttime = None, inttime = None,
                 outdir = './', x=140, y=145):
        self.file = file
        self.datadir = datadir
        self.starttime = starttime
        self.inttime = inttime
        self.beamdir = beamdir
        self.outdir = outdir
        self.x = x
        self.y = y

    def write(self, file=None):
        with open(file if isinstance(file, str) else self.file, 'w') as wavefile:
            wavefile.write(BIN2HDFConfig.template.format(datadir=self.datadir, starttime=self.starttime,
                                                  inttime=self.inttime, beamdir=self.beamdir,
                                                  outdir=self.outdir,x=self.x,y=self.y))

    def load(self):
        raise NotImplementedError


class WaveCalConfig(object):
    def __init__(self, file='default.cfg', cal_file_name = 'calsol_default.h5'):

        # define the configuration file path
        self.file = DEFAULT_CONFIG_FILE if file == 'default.cfg' else file

        assert os.path.isfile(self.file), \
            self.file + " is not a valid configuration file"

        self.config = ConfigParser()
        self.config.read(self.file)

        # Prevent accidental default overwrite
        if self.file == DEFAULT_CONFIG_FILE:
            self.file = os.path.join(os.getcwd(),'default.cfg')

        # check the configuration file format and load the parameters
        self.checksections()

        #From runwavecal
        self.startTimes = ast.literal_eval(self.config['Data']['startTimes'])
        self.xpix= ast.literal_eval(self.config['Data']['xpix'])
        self.ypix= ast.literal_eval(self.config['Data']['ypix'])
        self.expTimes = ast.literal_eval(self.config['Data']['expTimes'])
        self.dataDir = ast.literal_eval(self.config['Data']['dataDir'])
        self.beamDir = ast.literal_eval(self.config['Data']['beamDir'])

        self.wavelengths = [l for l in ast.literal_eval(self.config['Data']['wavelengths'])]
        self.file_names = ast.literal_eval(self.config['Data']['file_names'])
        self.h5directory = ast.literal_eval(self.config['Data']['h5directory'])
        self.model_name = ast.literal_eval(self.config['Fit']['model_name'])
        self.bin_width = ast.literal_eval(self.config['Fit']['bin_width'])
        self.dt = ast.literal_eval(self.config['Fit']['dt'])
        self.parallel = ast.literal_eval(self.config['Fit']['parallel'])
        self.out_directory = ast.literal_eval(self.config['Output']['out_directory'])
        self.save_plots = ast.literal_eval(self.config['Output']['save_plots'])
        self.plot_file_name = ast.literal_eval(self.config['Output']['plot_file_name'])
        self.verbose = ast.literal_eval(self.config['Output']['verbose'])
        self.logging = ast.literal_eval(self.config['Output']['logging'])
        self.summary_plot = ast.literal_eval(self.config['Output']['summary_plot'])
        self.templar_config = ast.literal_eval(self.config['Output']['templar_config'])

        if self.config.has_option('Data', 'bin2hdf_path'):
            self.bin2hdf_path = ast.literal_eval(self.config['Data']['bin2hdf_path'])

        else:
            self.bin2hdf_path = BIN2HDF_DEFAULT_PATH

        self.cal_file_name = cal_file_name

        # check the parameter formats
        self.checktypes()

    def checksections(self):
        # check if all sections and parameters exist in the configuration file
        section = "{0} must be a configuration section"
        param = "{0} must be a parameter in the configuration file '{1}' section"

        assert 'Data' in self.config.sections(), section.format('Data')
        assert 'h5directory' in self.config['Data'].keys(), \
            param.format('h5directory', 'Data')
        assert 'wavelengths' in self.config['Data'].keys(), \
            param.format('wavelengths', 'Data')
        assert 'file_names' in self.config['Data'].keys(), \
            param.format('file_names', 'Data')
        assert 'startTimes' in self.config['Data'].keys(), \
            param.format('startTimes', 'Data')
        assert 'expTimes' in self.config['Data'].keys(), \
            param.format('expTimes', 'Data')
        assert 'dataDir' in self.config['Data'].keys(), \
            param.format('dataDir', 'Data')
        assert 'beamDir' in self.config['Data'].keys(), \
            param.format('beamDir', 'Data')
        assert 'xpix' in self.config['Data'].keys(), \
            param.format('xpix', 'Data')
        assert 'ypix' in self.config['Data'].keys(), \
            param.format('ypix', 'Data')

        assert 'Fit' in self.config.sections(), section.format('Fit')
        assert 'model_name' in self.config['Fit'].keys(), \
            param.format('model_name', 'Fit')
        assert 'bin_width' in self.config['Fit'].keys(), \
            param.format('bin_width', 'Fit')
        assert 'dt' in self.config['Fit'].keys(), \
            param.format('dt', 'Fit')
        assert 'parallel' in self.config['Fit'].keys(), \
            param.format('parallel', 'Fit')

        assert 'Output' in self.config.sections(), section.format('Output')
        assert 'out_directory' in self.config['Output'], \
            param.format('out_directory', 'Output')
        assert 'save_plots' in self.config['Output'], \
            param.format('save_plots', 'Output')
        assert 'plot_file_name' in self.config['Output'], \
            param.format('plot_file_name', 'Output')
        assert 'verbose' in self.config['Output'], \
            param.format('verbose', 'Output')
        assert 'logging' in self.config['Output'], \
            param.format('logging', 'Output')
        assert 'summary_plot' in self.config['Output'], \
            param.format('summary_plot', 'Output')
        assert 'templar_config' in self.config['Output'], \
            param.format('templar_config', 'Output')

    def checktypes(self):
        # type check parameters
        assert type(self.startTimes) is list, "startTimes parameter must be a list."
        assert type(self.expTimes) is list, "expTimes parameter must be a list."

        assert type(self.dataDir) is str, "Data directory parameter must be a string"
        assert type(self.beamDir) is str, "Beam directory parameter must be a string"
        assert type(self.h5directory) is str, "H5 directory parameter must be a string"
        assert os.path.isdir(self.h5directory), \
            "{0} is not a valid output directory".format(self.h5directory)
        assert type(self.xpix) is int, "Number of X Pix parameter must be an integer"
        assert type(self.ypix) is int, "Number of Y Pix parameter must be an integer"

        assert type(self.wavelengths) is list, "wavelengths parameter must be a list."
        assert type(self.file_names) is list, "file_names parameter must be a list."
        assert type(self.model_name) is str, "model_name parameter must be a string."
        assert type(self.save_plots) is bool, "save_plots parameter must be a boolean"
        assert type(self.verbose) is bool, "verbose parameter bust be a boolean"
        assert type(self.logging) is bool, "logging parameter must be a boolean"
        assert type(self.parallel) is bool, "parallel parameter must be a boolean"
        assert type(self.summary_plot) is bool, "summary_plot parameter must be a boolean"
        assert type(self.plot_file_name) is str, \
            "plot_file_name parameter must be a string"
        assert type(self.templar_config) is str, \
            "templar_config parameter must be a string"
        assert type(self.out_directory) is str, \
            "out_directory parameter must be a string"
        assert os.path.isdir(self.out_directory), \
            "{0} is not a valid output directory".format(self.out_directory)

        assert len(self.wavelengths) == len(self.file_names), \
            "wavelengths and file_names parameters must be the same length."
        if type(self.bin_width) is int:
            self.bin_width = float(self.bin_width)
        assert type(self.bin_width) is float, \
            "bin_width parameter must be an integer or float"

        if type(self.dt) is int:
            self.dt = float(self.dt)
        assert type(self.dt) is float, "dt parameter must be an integer or float"

        assert len(self.wavelengths) == len(self.startTimes), \
            "wavelengths and startTimes parameters must be the same length."

        assert len(self.wavelengths) == len(self.expTimes), \
            "wavelengths and expTimes parameters must be the same length."

        try:
            self.wavelengths = [l for l in map(float,self.wavelengths)]
        except:
            raise AssertionError("elements in wavelengths parameter must be floats or integers.")

        for file_ in self.file_names:
            assert type(file_) is str, "elements in filenames " + \
                                       "parameter must be strings."

    def hdfexist(self):
        fqps = [os.path.join(self.h5directory, file_) for file_ in self.file_names]
        return all(map(os.path.isfile,fqps))

    def _computeHDFnames(self):
        self.file_names = ['%d' % st + '.h5' for st in self.startTimes]

    def enforceselfconsistency(self):
        self._computeHDFnames()

    def write(self, file, forceconsistency=True):
        if forceconsistency:
            self.enforceselfconsistency() #Force self consistency
        # TODO bin2hdf_path not written if specified in the config file
        with open(file,'w') as f:
            f.write('[Data]\n'
                    '\n'
                    'h5directory = "{}"\n'.format(self.h5directory) +
                    'wavelengths = {}\n'.format(self.wavelengths)+
                    'file_names = {}\n'.format(str(self.file_names))+
                    'startTimes = {}\n'.format(self.startTimes) +
                    'expTimes = {}\n'.format(self.expTimes) +
                    'dataDir = "{}"\n'.format(self.dataDir) +
                    'beamDir = "{}"\n'.format(self.beamDir) +
                    'xpix = {}\n'.format(self.xpix) +
                    'ypix = {}\n'.format(self.ypix) +
                    '\n'
                    '[Fit]\n'
                    '\n'
                    'model_name = "{}"\n'.format(self.model_name)+
                    'bin_width = {}\n'.format(self.bin_width)+
                    'dt = {}\n'.format(self.dt)+
                    'parallel = {}\n'.format(self.parallel)+
                    '\n'
                    '[Output]\n'
                    '\n'
                    'out_directory = "{}"\n'.format(self.out_directory)+
                    'save_plots = {}\n'.format(self.save_plots) +
                    'plot_file_name = "{}"\n'.format(self.plot_file_name) +
                    'summary_plot = {}\n'.format(self.summary_plot) +
                    'templar_config = "{}"\n'.format(self.templar_config) +
                    'verbose = {}\n'.format(self.verbose) +
                    'logging = {}'.format(self.logging))

class Solution(caching.Cached, persistance.Persistable):
    pass

def getSolution(*args):


<<<<<<< HEAD
class Solution(object):
    def __init__(self, file_name=None, load_on_init=False):
        assert file_name is not None, "must specify a file_name"
        self._calibration = None
        self._debug = None
        self._wavelengths = None
        self._beam_map = None
        self._model_name = None
        self._h5_files = None

        self.file_name = file_name
        if load_on_init:
            self.load_all()
        else:
            self._calibration = None
            self._debug = None
            self._loaded = False
            self._header_loaded = False

    def load_all(self):
        """Loads all the data from the solution file."""
        file_ = tb.open_file(self.file_name, mode='r')
        self._calibration = file_.root.wavecal.calsoln.read()
        self._debug = file_.root.debug.debug_info.read()
        self._wavelengths = file_.root.header.wavelengths.read()[0]
        self._beam_map = file_.root.header.beamMap.read()
        self._model_name = file_.root.header.info.read()['model_name'][0].astype(str)
        self._h5_files = file_.root.header.obsFiles.read()[0].astype(str)
        file_.close()
        self._loaded = True
        self._header_loaded = True

    def load_header(self):
        """Loads just the header from the solution file."""
        file_ = tb.open_file(self.file_name, mode='r')
        self._wavelengths = file_.root.header.wavelengths.read()[0]
        self._beam_map = file_.root.header.beamMap.read()
        self._model_name = file_.root.header.info.read()['model_name'][0].astype(str)
        self._h5_files = file_.root.header.obsFiles.read()[0].astype(str)
        file_.close()
        self._header_loaded = True

    @property
    def wavelengths(self):
        """wavelengths used to compute the solution."""
        self._check_header_loaded()
        return self._wavelengths

    @property
    def beam_map(self):
        """beam map for the array in the solution."""
        self._check_header_loaded()
        return self._beam_map

    @property
    def model_name(self):
        """histogram fit model name used to make the solution."""
        self._check_header_loaded()
        return self._model_name

    @property
    def h5_files(self):
        """h5 files used to compute the solution."""
        self._check_header_loaded()
        return self._h5_files

    def resolving_powers(self, pixel=None, res_id=None, wavelengths=None):
        """Returns the resolving powers for a particular resonator if pixel or res_id is
        specified. Otherwise, all the resolving powers are returned.
        Use the wavelengths parameter to specify a subset of wavelengths to return."""
        self._check_loaded()

        array_indices = self._get_array_indices(self._calibration,
                                                pixel=pixel, res_id=res_id)
        wavelength_indices = self._get_wavelength_indices(wavelengths)

        R = self._calibration['R'][array_indices, wavelength_indices]
        R[R == -1] = np.nan
        return R

    def energies(self, pixel=None, res_id=None):
        """Returns a tuple of the  phases, energies, and phase errors (1 sigma) data
        points for a particular resonator. Only includes points that have good histogram
        fits."""
        self._check_loaded()

        array_index = self._get_array_indices(self._debug,  pixel=pixel, res_id=res_id)
        phases, errors, energies = [], [], []
        for wavelength_index, wavelength in enumerate(self._wavelengths):
            good_fit = self.has_good_histogram_solution(wavelength,
                                                        pixel=pixel, res_id=res_id)
            if good_fit:
                hist_fit = self.histogram_fit_coefficients(wavelength,
                                                           pixel=pixel, res_id=res_id)
                hist_cov = self._debug['hist_cov' + str(wavelength_index)][array_index][0]

                if self._model_name == 'gaussian_and_exp':
                    energies.append(h.to('eV s').value * c.to('nm/s').value /
                                    np.array(wavelength))
                    phases.append(hist_fit[3])
                    errors.append(np.sqrt(hist_cov.reshape((5, 5))[3, 3]))
                else:
                    raise ValueError("{0} is not a valid fit model name"
                                     .format(self._model_name))
        return phases, energies, errors

    def energy_fit_coefficients(self, pixel=None, res_id=None):
        """Returns the energy fit coefficients"""
        self._check_loaded()

        index = self._get_array_index(self._calibration, pixel=pixel, res_id=res_id)
        poly = self._calibration['polyfit'][index]

        return poly

    def energy_fit_function(self, pixel=None, res_id=None):
        """Returns the phase to energy conversion function for a particular resonator."""
        poly = self.energy_fit_coefficients(pixel=pixel, res_id=res_id)

        def phase_to_energy(phase):
            return np.polyval(poly, phase)

        return phase_to_energy

    def has_good_energy_solution(self, pixel=None, res_id=None):
        """Returns True if the resonator has a good wavelength calibration solution.
        Returns False otherwise."""
        self._check_loaded()

        index = self._get_array_index(self._calibration, pixel=pixel, res_id=res_id)
        flag = self._calibration["wave_flag"][index]

        if flag == 4 or flag == 5:
            return True
        else:
            return False

    def histogram(self, wavelength, pixel=None, res_id=None):
        """Returns the bin centers and counts for a particular resonator."""
        self._check_loaded()

        array_index = self._get_array_index(self._calibration, pixel=pixel, res_id=res_id)
        wavelength_index = self._get_wavelength_indices(wavelength)[0]

        bin_centers = self._debug['phase_centers' + str(wavelength_index)][array_index][0]
        counts = self._debug['phase_counts' + str(wavelength_index)][array_index][0]

        # remove padded indices
        good_indices = (counts != -1)
        bin_centers = bin_centers[good_indices]
        counts = counts[good_indices]

        return bin_centers, counts

    def histogram_fit_coefficients(self, wavelength, pixel=None, res_id=None):
        """Returns the phase histogram fit coefficients."""
        self._check_loaded()

        array_index = self._get_array_index(self._calibration, pixel=pixel, res_id=res_id)
        wavelength_index = self._get_wavelength_indices(wavelength)[0]

        hist_fit = self._debug['hist_fit' + str(wavelength_index)][array_index][0]

        return hist_fit

    def histogram_fit_function(self, wavelength, pixel=None, res_id=None):
        """Returns the phase histogram fit function which takes phase as an argument."""
        coefficients = self.histogram_fit_coefficients(wavelength,
                                                       pixel=pixel, res_id=res_id)
        fit_function = fitModels(self._model_name)

        def histogram_fit(phase):
            return fit_function(phase, *coefficients)

        return histogram_fit

    def has_good_histogram_solution(self, wavelength, pixel=None, res_id=None):
        """Returns True if the resonator has a good histogram fit at the specified
        wavelength. Returns False otherwise."""
        self._check_loaded()

        array_index = self._get_array_indices(self._debug, pixel=pixel, res_id=res_id)
        wavelength_index = self._get_wavelength_indices(wavelength)
        hist_flag = self._debug['hist_flag'][array_index, wavelength_index][0]

        if hist_flag == 0:
            return True
        else:
            return False

    def _check_loaded(self):
        if not self._loaded:
            self.load_all()

    def _check_header_loaded(self):
        if not self._header_loaded:
            self.load_header()

    def _get_array_index(self, table, pixel=None, res_id=None):
        if pixel is None and res_id is None:
            ValueError('must specify a resonator location (x_cord, y_cord) or a res_id')
        index = self._get_array_indices(table, pixel=pixel, res_id=res_id)
        return index

    def _get_array_indices(self, table, pixel=None, res_id=None):
        if pixel is None and res_id is None:
            indices = slice(0, -1)
        elif pixel is not None:
            assert len(pixel) == 2, \
                "pixel must be a list or tuple of length 2 (x_coord, y_coord)"
            res_id = self._beam_map[pixel[0], pixel[1]]
            indices = np.where(res_id == np.array(table['resid']))[0]
        else:
            assert isinstance(res_id, (int, float)), "res_id must be an integer"
            indices = np.where(res_id == np.array(table['resid']))[0]

        if not isinstance(indices, slice) and len(indices) != 1:
            raise ValueError("res_id must exist and be unique")

        return indices

    def _get_wavelength_indices(self, wavelengths):
        if wavelengths is None:
            indices = slice(0, -1)
        else:
            if not isinstance(wavelengths, (np.ndarray, list)):
                wavelengths = np.array([wavelengths])
            indices = np.array([], dtype=np.int)
            for wavelength in wavelengths:
                indices = np.append(indices, np.where(self._wavelengths == wavelength)[0])
                if wavelength not in self._wavelengths:
                    warnings.warn("{} nm is not in the wavelength list for this solution"
                                  .format(wavelength))
        return indices


class WaveCal:
=======
class Calibrator:
>>>>>>> 24fccbe3
    """
    Class for creating wavelength calibrations for ObsFile formated data. After the
    WaveCal object is innitialized with the configuration file, makeCalibration() should
    be run to compute the calibration solution .h5 file.

    Args:
        Public Options
        config_file: full path and file name of the configuration file for the wavelength
                     calibration (string)

        Private Options
        These are used internally for parallel processing. Use the configuration file to
        specify parallel computations.
        Only one of the following three arguments can be true
        master: determines if the object is the master of a parallel computation (boolean)
        data_slave: determines if the object in charge of accessing the .h5 files
                    (boolean)
        worker_slave: determines if the object is in charge of computing the histogram
                      fits for the pixels assigned to it

        If the object is a worker_slave, five more arguments are required.
        pid: Unique number to identify the process internally (integer)
        request_data: multiprocessing queue object used to request pixels from the
                      data_slave.
        load_data: multiprocessing queue used to retrieve .h5 file contents from the data
                   slave
        rows: number of rows in the array (needed because the .h5 files can't be opened
              by the worker_slave)
        columns: number of columns in the array (needed because the .h5 files can't be
                 opened by the worker_slave)

    Created by: Nicholas Zobrist, January 2018
    """
    def __init__(self, config='default.cfg', master=True, data_slave=False,
                 worker_slave=False, pid=None, request_data=None, load_data=None,
                 rows=None, columns=None, filelog=None):
        # determine info about master/slave settings for parallel computing
        # (internal use only)

        self.master = master
        self.data_slave = data_slave
        self.worker_slave = worker_slave
        self.pid = pid
        self.request_data = request_data
        self.load_data = load_data
        self.rows = rows
        self.columns = columns
        self._checkbasics()

        #load configuration
        self.cfg = config if isinstance(config, WaveCalConfig) else WaveCalConfig(config)
        self.bin_width = self.cfg.bin_width

        if filelog in (None, False):
            self._log = getLogger('devnull')
            self._log.disabled = True
        elif filelog is True:
            self._log = pipelinelog.createFileLog('WaveCal.logfile', os.path.join(os.getcwd(),
                                                  'WaveCal{:.0f}.log'.format(datetime.utcnow().timestamp())))
        else:
            self._log = filelog

        self._clog = getLogger('WaveCal')

        if not self.master and not (self.worker_slave or self.data_slave):
            raise ValueError('WaveCal must be either a master or a slave')

        # create output file name
        self.cal_file = os.path.join(self.cfg.out_directory,
                                     self.cfg.cal_file_name)

        # arrange the files in increasing wavelength order and open all of the h5 files
        indices = np.argsort(self.cfg.wavelengths)
        self.wavelengths = np.array(self.cfg.wavelengths)[indices]
        self.file_names = np.array(self.cfg.file_names)[indices]
        if self.master or self.data_slave:
            self.obs = [ObsFile(os.path.join(self.cfg.h5directory, f)) for f in self.file_names]

            # get the array size from the beam map and check that all files are the same
            self.rows, self.columns = np.shape(self.obs[0].beamImage)

        self._checkbeammaps()

        # close obs files if running in parallel
        if self.master and self.cfg.parallel:
            for obs in self.obs:
                obs.file.close()  #TODO Should the obsfile object be changed so it is inherently safe

        # initialize output flag definitions
        self.flag_dict = pixelflags.waveCal

        message = "WaveCal object created: UTC " + str(datetime.utcnow()) + \
            " : Local " + str(datetime.now())
        self._log.info(message)

        if self.master:
            with open(self.cfg.file, "r") as file_:
                config = file_.read()
            self._log.info("## configuration file used\n"+config)

    def _checkbasics(self):
        """
        Checks some basics for consistency. Run in the '__init__()' method.
        """
        # check for configuration file, and any other keyword args

        assert type(self.master) is bool, "master keyword must be a boolean"
        assert type(self.data_slave) is bool, "data_slave keyword must be a boolean"
        assert type(self.worker_slave) is bool, \
            "worker_slave keyword must be a boolean"
        assert np.sum([self.master, self.data_slave, self.worker_slave]) == 1, \
            "WaveCal can only be one of the master/slaves at a time"
        assert self.request_data is None or \
            type(self.request_data) is mp.queues.Queue, \
            "request_data keyword must be None or a multiprocessing queue"
        assert self.load_data is None or type(self.load_data) is mp.queues.Queue, \
            "load_data keyword must be None or a multiprocessing queue"
        assert self.rows is None or type(self.rows) is int, \
            "rows keyword must be None or and int"
        assert self.columns is None or type(self.columns) is int, \
            "columns keyword must be None or and int"

    def _checkbeammaps(self):
        # check that all beammaps are the same
        if (self.master and not self.cfg.parallel) or self.data_slave:
            for obs in self.obs:
                assert np.shape(obs.beamImage) == (self.rows, self.columns), \
                    "All files must have the same beam map shape."

    def makeCalibration(self, pixels=[]):
        """
        Compute the wavelength calibration for the pixels in 'pixels' and save the data
        in the standard .h5 format.

        Args:
            pixels: a list of length 2 lists containing the (row, column) of the pixels
                    on which to compute a phase-energy relation. If it isn't specified,
                    all of the pixels in the array are used.

        Returns:
            Nothing is returned but a .h5 solution file is saved in the output directory
            specified in the configuration file.
        """
        with warnings.catch_warnings():
            # ignore unclosed file warnings from PyPDF2
            warnings.simplefilter("ignore", category=ResourceWarning)
            try:
                if self.cfg.parallel:
                    self._checkParallelOptions()
                    self.cpu_count = int(np.ceil(mp.cpu_count() / 2))
                    self.getPhaseHeightsParallel(self.cpu_count, pixels=pixels)
                else:
                    self.getPhaseHeights(pixels=pixels)
                self.calculateCoefficients(pixels=pixels)
                self.exportData(pixels=pixels)
                if self.cfg.summary_plot:
                    self.dataSummary()
            except (KeyboardInterrupt, BrokenPipeError):
                log.info(os.linesep + "Shutdown requested ... exiting")
            except UserError as err:
                log.error(err)

    def getPhaseHeightsParallel(self, n_processes, pixels=[]):
        """
        Fits the phase height histogram to a model for a specified list of pixels. Uses
        more than one process to speed up the computation.

        Args:
            n_processes: number of processes to generate to compute the histogram fits.
                         Three additional processes are needed for the main file,
                         accessing the .h5 files and printing information to the terminal
                         (if verbose is True in the config file).
            pixels: a list of length 2 lists containing the (row, column) of the pixels
                    on which to compute a phase-energy relation. If it isn't specified,
                    all of the pixels in the array are used.

        Returns:
            Nothing is returned, but a self.fit_data attribute is created. It is a numpy
            array of shape (self.row, self.columns). Each index contains the information
            about the fits for the pixel in (self.row, self.column). For each pixel a
            list of the fit information for each wavelength is stored. In that list is
            saved the fit flag, the fit result, the fit covariance, and a dictionary
            containing the phase histogram in that order.
        """
        # check inputs
        pixels = self._checkPixelInputs(pixels)

        if self.cfg.verbose:
            log.info('fitting phase histograms')

        # create progress bar
        if self.cfg.verbose:
            progress_queue = mp.Queue()
            N = len(pixels)
            progress = ProgressWorker(progress_queue, N)
        else:
            progress_queue = None

        # make request photon data queue
        request_data = mp.Queue()
        # make process specific load data queue and save in list
        load_data = []
        for i in range(n_processes):
            load_data.append(mp.Queue())
        # start process to handle accessing the .h5 files
        N = len(pixels) * len(self.wavelengths)
        gate_keeper = GateWorker(self.cfg.file, N, request_data, load_data)

        # make pixel in and result out queues
        in_queue = mp.Queue()
        out_queue = mp.Queue()
        # make workers to process the data
        workers = []
        for i in range(n_processes):
            workers.append(Worker(in_queue, out_queue, progress_queue,
                                  self.cfg.file, i, request_data, load_data[i],
                                  self.rows, self.columns, self._log))

        try:
            # give workers pixels to compute ending in n_processes close commands
            for pixel in pixels:
                in_queue.put(pixel)
            for i in range(n_processes):
                in_queue.put(None)

            # collect all results into a single result_dict
            result_dict = {}
            for i in range(len(pixels)):
                result = out_queue.get()
                result_dict.update(result)

            # wait for all worker processes to finish
            if self.cfg.verbose:
                progress.join()
            for w in workers:
                w.join()
            gate_keeper.join()
        except (KeyboardInterrupt, BrokenPipeError):
            # close queues
            while not in_queue.empty():
                in_queue.get()
            in_queue.close()
            while not out_queue.empty():
                out_queue.get()
            out_queue.close()
            if self.cfg.verbose:
                while not progress_queue.empty():
                    progress_queue.get()
                progress_queue.close()
            while not request_data.empty():
                request_data.get()
            request_data.close()
            for q in load_data:
                while not q.empty():
                    q.get()
                q.close()
            # close processes
            if self.cfg.verbose:
                log.info(os.linesep + "PID {0} ... exiting".format(progress.pid))
                progress.terminate()
                progress.join()
            for w in workers:
                log.info("PID {0} ... exiting".format(w.pid))
                w.terminate()
                w.join()
            log.info("PID {0} ... exiting".format(gate_keeper.pid))
            gate_keeper.terminate()
            gate_keeper.join()

            raise KeyboardInterrupt

        # populate fit_data with results from workers
        self.fit_data = np.empty((self.rows, self.columns), dtype=object)
        for ind, _ in np.ndenumerate(self.fit_data):
            self.fit_data[ind] = []
        for (row, column) in result_dict.keys():
            self.fit_data[row, column] = result_dict[(row, column)]

    def getPhaseHeights(self, pixels=[]):
        """
        Fits the phase height histogram to a model for a specified list of pixels.

        Args:
            pixels: a list of length 2 lists containing the (row, column) of the pixels
                    on which to compute a phase-energy relation. If it isn't specified,
                    all of the pixels in the array are used.

        Returns:
            Nothing is returned, but a self.fit_data attribute is created. It is a numpy
            array of shape (self.row, self.columns). Each index contains the information
            about the fits for the pixel in (row, column). For each pixel a list of the
            fit information for each wavelength is stored. In that list is saved the fit
            flag, the fit result, the fit covariance, and a dictionary containing the
            phase histogram in that order.
        """
        # check inputs
        pixels = self._checkPixelInputs(pixels)

        # initialize plotting, logging, and verbose
        if self.cfg.save_plots:
            self._setupPlots()
        self._log.info("## fitting phase histograms")
        if self.cfg.verbose:
            log.info('fitting phase histograms')
            self.pbar = ProgressBar(widgets=[Percentage(), Bar(), '  (',
                                             Timer(), ') ', ETA(), ' '],
                                    max_value=len(pixels)).start()
            self.pbar_iter = 0

        # initialize fit_data structure
        fit_data = np.empty((self.rows, self.columns), dtype=object)
        for ind, _ in np.ndenumerate(fit_data):
            fit_data[ind] = []

        # loop over pixels and fit the phase histograms
        for row, column in pixels:
            # initialize rate parameter
            rate = 2000
            for wavelength_index, wavelength in enumerate(self.wavelengths):

                start_time = datetime.now()
                # pull out fits already done for this wavelength
                fit_list = fit_data[row, column]

                # load data
                photon_list = self.loadPhotonData(row, column, wavelength_index)

                # recalculate event rate [#/s] if it's been flaged as hot before
                if rate > 1800 and len(photon_list['Wavelength']) > 1:
                    rate = (len(photon_list['Wavelength']) /
                            (max(photon_list['Time']) - min(photon_list['Time']))) * 1e6

                # if there is no data go to next loop
                if len(photon_list['Wavelength']) <= 1:
                    fit_data[row, column].append((3, False, False,
                                                  {'centers': np.array([]),
                                                   'counts': np.array([])}))
                    # update progress bar and log
                    dt = str(round((datetime.now() - start_time).total_seconds(), 2)) + ' s'
                    self._log.info("({0}, {1}) {2}nm: {3} : {4}".format(row, column, wavelength,
                                    self.flag_dict[3], dt))
                    if self.cfg.verbose and wavelength_index == len(self.wavelengths) - 1:
                        self.pbar_iter += 1
                        self.pbar.update(self.pbar_iter)
                    continue

                # cut photons too close together in time
                photon_list = self._removeTailRidingPhotons(photon_list, self.cfg.dt)

                # make the phase histogram
                phase_hist = self._histogramPhotons(photon_list['Wavelength'])

                # if there is not enough data or too much go to next loop
                if len(phase_hist['centers']) == 0 or np.max(phase_hist['counts']) < 20:
                    flag = 3
                elif rate > 1800:
                    flag = 10
                else:
                    flag = 0  # for now
                if flag == 3 or flag == 10:
                    fit_data[row, column].append((flag, False, False, phase_hist))
                    # update progress bar and log
                    dt = str(round((datetime.now() - start_time).total_seconds(), 2)) + ' s'
                    self._log.info("({0}, {1}) {2}nm: {3} : {4}".format(row, column, wavelength,
                                    self.flag_dict[3], dt))
                    if self.cfg.verbose and wavelength_index == len(self.wavelengths) - 1:
                        self.pbar_iter += 1
                        self.pbar.update(self.pbar_iter)
                    continue

                # get fit model
                fit_function = fitModels(self.cfg.model_name)

                # determine iteration range based on if there are other wavelength fits
                _, _, success = self._findLastGoodFit(fit_list)
                if success and self.cfg.model_name == 'gaussian_and_exp':
                    fit_numbers = range(6)
                elif self.cfg.model_name == 'gaussian_and_exp':
                    fit_numbers = range(5)
                else:
                    raise ValueError('invalid model_name')

                fit_results = []
                flags = []
                for fit_number in fit_numbers:
                    # get guess for fit
                    setup = self._setupFit(phase_hist, fit_list, wavelength_index,
                                           fit_number)
                    # fit data
                    fit_results.append(self._fitPhaseHistogram(phase_hist,
                                                                fit_function,
                                                                setup, row, column))
                    # evaluate how the fit did
                    flags.append(self._evaluateFit(phase_hist, fit_results[-1], fit_list,
                                                    wavelength_index))
                    if flags[-1] == 0:
                        break
                # find best fit
                fit_result, flag = self._findBestFit(fit_results, flags, phase_hist)

                # save data in fit_data object
                fit_data[row, column].append((flag, fit_result[0], fit_result[1],
                                              phase_hist))

                # plot data (will skip if save_plots is set to be true)
                self._plotFit(phase_hist, fit_result, fit_function, flag, row, column)

                # update log
                dt = str(round((datetime.now() - start_time).total_seconds(), 2)) + ' s'
                self._log.info("({0}, {1}) {2}nm: {3} : {4}".format(row, column, wavelength,
                                self.flag_dict[flag], dt))
            # check to see if fits at longer wavelengths can be used to fix fits at
            # shorter wavelengths
            fit_list = fit_data[row, column]
            fit_list = self._reexamineFits(fit_list, row, column)

            # try to fit all of the histograms at once enforcing monotonicity
            # full_fit = self._simultaneousFit(fit_list, row, column, vary=True)
            # if full_fit is not None:
            #     fit_list = full_fit

            fit_data[row, column] = fit_list

            # update progress bar
            if self.cfg.verbose:
                self.pbar_iter += 1
                self.pbar.update(self.pbar_iter)

        # close progress bar
        if self.cfg.verbose:
            self.pbar.finish()
        # close and save last plots
        if self.cfg.save_plots:
            self._closePlots()

        self.fit_data = fit_data

    def calculateCoefficients(self, pixels=[]):
        """
        Loop through the results of 'getPhaseHeights()' and fit energy vs phase height
        to a parabola.

        Args:
            pixels: a list of length 2 lists containing the (row, column) of the pixels
                    on which to compute a phase-energy relation. If it isn't specified,
                    all of the pixels in the array are used.

        Returns:
            Nothing is returned, but a self.wavelength_cal attribute is created. It is a
            numpy array of the shape (self.rows, self.columns). Each entry contains a list
            with the fit information for the pixel in (row, column). In that list is saved
            the fit flag, fit result, and fit covariance in that order.
        """
        # check inputs
        pixels = self._checkPixelInputs(pixels)
        assert hasattr(self, 'fit_data'), "run getPhaseHeights() first"
        assert np.shape(self.fit_data) == (self.rows, self.columns), \
            "fit_data must be a ({0}, {1}) numpy array".format(self.rows, self.columns)

        # initialize verbose and logging
        self._log.info('## calculating phase to energy solution')
        if self.cfg.verbose:
            log.info('calculating phase to energy solution')
            self.pbar = ProgressBar(widgets=[Percentage(), Bar(), '  (',
                                             Timer(), ') ', ETA(), ' '],
                                    max_value=len(pixels)).start()
            self.pbar_iter = 0

        # initialize wavelength_cal structure
        wavelength_cal = np.empty((self.rows, self.columns), dtype=object)

        for row, column in pixels:
            fit_results = self.fit_data[row, column]

            # count the number of good fits and save their data
            count = 0
            wavelengths = []
            phases = []
            std = []
            errors = []
            for index, fit_result in enumerate(fit_results):
                if fit_result[0] == 0:
                    count += 1
                    wavelengths.append(self.wavelengths[index])
                    if self.cfg.model_name == 'gaussian_and_exp':
                        phases.append(fit_result[1][3])
                        std.append(fit_result[1][4])
                        if fit_result[2][3, 3] <= 0:
                            errors.append(np.sqrt(fit_result[1][4]))
                        else:
                            errors.append(np.sqrt(fit_result[2][3, 3]))
                    else:
                        raise ValueError("{0} is not a valid fit model name"
                                         .format(self.cfg.model_name))
            phases = np.array(phases)
            std = np.array(std)
            errors = np.array(errors)

            # mask out data points that are within error for monotonic consideration
            if count > 1:
                dE = np.diff(wavelengths) / np.mean(wavelengths)**2  # proportional to
                diff = np.diff(phases)
                mask = np.ones(diff.shape, dtype=bool)
                for ind, _ in enumerate(mask):
                    if diff[ind] < 0 and (-diff[ind] < errors[ind] or
                                          -diff[ind] < errors[ind + 1]):
                        mask[ind] = False

            if count > 1 and ((diff < -2e8 * dE / np.mean(wavelengths))[mask].any()
                              or sum(mask) == 0):
                flag = 7  # data not monotonic enough
                wavelength_cal[row, column] = (flag, False, False)

            # if there are enough points fit the wavelengths
            elif count > 2:
                energies = h.to('eV s').value * c.to('nm/s').value / np.array(wavelengths)

                phase_list1 = []
                phase_list2 = []
                bin_widths = []
                for ind, _ in enumerate(fit_results):
                    if len(fit_results[ind][3]['centers']) > 1:
                        phase_list1.append(np.max(fit_results[ind][3]['centers']))
                        phase_list2.append(np.min(fit_results[ind][3]['centers']))
                        bin_widths.append(np.diff(fit_results[ind][3]['centers'])[0])
                max_width = np.max(bin_widths)
                self.current_threshold = np.max(phase_list1) + max_width / 2
                self.current_min = np.min(phase_list2) - max_width / 2
                popt, pcov = self._fitEnergy('quadratic', phases, energies,
                                              errors, row, column)

                # refit if vertex is between wavelengths or slope is positive
                ind_max = np.argmax(phases)
                ind_min = np.argmin(phases)
                max_phase = phases[ind_max] + std[ind_max]
                min_phase = phases[ind_min] - std[ind_min]
                if popt is False:
                    conditions = True
                else:
                    vertex = -popt[1] / (2 * popt[0])
                    min_slope = 2 * popt[0] * min_phase + popt[1]
                    max_slope = 2 * popt[0] * max_phase + popt[1]
                    vertex_val = np.polyval(popt, vertex)
                    max_val = np.polyval(popt, max_phase)
                    min_val = np.polyval(popt, min_phase)
                    conditions = (vertex < max_phase and vertex > min_phase) or \
                        (min_slope > 0 or max_slope > 0)
                    conditions = conditions or (vertex_val < 0 or max_val < 0 or
                                                min_val < 0)
                if conditions:
                    popt, pcov = self._fitEnergy('linear', phases, energies,
                                                  errors, row, column)

                    if popt is False or popt[1] > 0 or (max_phase > -popt[2] / popt[1]
                                                        and popt[1] < 0):
                        popt, pcov = self._fitEnergy('linear_zero', phases, energies,
                                                      errors, row, column)
                        if popt is False or popt[1] > 0:
                            flag = 8  # linear fit unsuccessful
                            wavelength_cal[row, column] = (flag, False, False)
                        else:
                            flag = 9  # linear fit through zero successful
                            wavelength_cal[row, column] = (flag, popt, pcov)
                    else:
                        flag = 5  # linear fit successful
                        wavelength_cal[row, column] = (flag, popt, pcov)
                else:
                    flag = 4  # quadratic fit successful
                    wavelength_cal[row, column] = (flag, popt, pcov)
            else:
                flag = 6  # no fit done because of lack of data
                wavelength_cal[row, column] = (flag, False, False)

            # update progress bar and log
            if self.cfg.verbose:
                self.pbar_iter += 1
                self.pbar.update(self.pbar_iter)
            self._log.info("({0}, {1}): {2}".format(row, column, self.flag_dict[flag]))
        # close progress bar
        if self.cfg.verbose:
            self.pbar.finish()

        self.wavelength_cal = wavelength_cal

    def exportData(self, pixels=[]):
        """
        Saves data in the WaveCal format to the filename.

        Args:
            pixels: a list of length 2 lists containing the (row, column) of the pixels
                    on which to compute a phase-energy relation. If it isn't specified,
                    all of the pixels in the array are used.

        Returns:
            Nothing is returned, but a .h5 file is created with the fit information
            computed with calculateCoefficients() and getPhaseHeights() (or
            getPhaseHeightsParallel()). The .h5 file is saved as calsol_timestamp.h5,
            where the timestamp is the utc timestamp for when the WaveCal object was
            created.
        """
        # check inputs
        pixels = self._checkPixelInputs(pixels)

        # load wavecal header
        wavecal_description = WaveCalDescription(len(self.wavelengths))

        # initialize verbose and logging
        if self.cfg.verbose:
            log.info('exporting data')
            self.pbar = ProgressBar(widgets=[Percentage(), Bar(), '  (',
                                             Timer(), ') ', ETA(), ' '],
                                    max_value=2 * len(pixels)).start()
            self.pbar_iter = 0

        self._log.info("## exporting data to {0}".format(self.cal_file))

        # create folders in file
        file_ = tb.open_file(self.cal_file, mode='w')
        header = file_.create_group(file_.root, 'header', 'Calibration information')
        wavecal = file_.create_group(file_.root, 'wavecal',
                                     'Table of calibration parameters for each pixel')
        debug = file_.create_group(file_.root, 'debug',
                                   'Detailed fitting information for debugging')

        # populate header
        info = file_.create_table(header, 'info', WaveCalHeader)
        file_.create_vlarray(header, 'obsFiles', obj=self.file_names)
        file_.create_vlarray(header, 'wavelengths', obj=self.wavelengths)
        file_.create_array(header, 'beamMap', obj=self.obs[0].beamImage)
        info.row['model_name'] = self.cfg.model_name
        info.row.append()
        info.flush()

        # populate wavecal
        calsoln = file_.create_table(wavecal, 'calsoln', wavecal_description,
                                     title='Wavelength Calibration Table')
        for row, column in pixels:
            calsoln.row['resid'] = self.obs[0].beamImage[row][column]
            calsoln.row['pixel_row'] = row
            calsoln.row['pixel_col'] = column
            if (self.wavelength_cal[row, column][0] == 4 or
               self.wavelength_cal[row, column][0] == 5 or
               self.wavelength_cal[row, column][0] == 9):
                calsoln.row['polyfit'] = self.wavelength_cal[row, column][1]
            else:
                calsoln.row['polyfit'] = [-1, -1, -1]
            wavelengths = []
            sigma = []
            R = []
            for index, wavelength in enumerate(self.wavelengths):
                if ((self.wavelength_cal[row, column][0] == 4 or
                     self.wavelength_cal[row, column][0] == 5 or
                     self.wavelength_cal[row, column][0] == 9) and
                     self.fit_data[row, column][index][0] == 0):
                    if self.cfg.model_name == 'gaussian_and_exp':
                        mu = self.fit_data[row, column][index][1][3]
                        std = self.fit_data[row, column][index][1][4]
                    else:
                        raise ValueError("{0} is not a valid fit model name"
                                         .format(self.cfg.model_name))
                    poly = self.wavelength_cal[row, column][1]
                    dE = (np.polyval(poly, mu - std) - np.polyval(poly, mu + std)) / 2
                    E = h.to('eV s').value * c.to('nm/s').value / wavelength
                    sigma.append(dE * 2 * np.sqrt(2 * np.log(2)))  # convert to FWHM
                    R.append(E / (dE * 2 * np.sqrt(2 * np.log(2))))
                    wavelengths.append(wavelength)
                else:
                    sigma.append(-1)
                    R.append(-1)
            calsoln.row['sigma'] = sigma
            calsoln.row['R'] = R
            if len(wavelengths) == 0:
                calsoln.row['soln_range'] = [-1, -1]
            else:
                calsoln.row['soln_range'] = [min(wavelengths), max(wavelengths)]
            calsoln.row['wave_flag'] = self.wavelength_cal[row, column][0]
            calsoln.row.append()
            # update progress bar
            if self.cfg.verbose:
                self.pbar_iter += 1
                self.pbar.update(self.pbar_iter)
        calsoln.flush()

        self._log.info("wavecal table saved")

        # find max number of bins in histograms
        lengths = []
        for row, column in pixels:
            for index, wavelength in enumerate(self.wavelengths):
                fit_list = self.fit_data[row, column][index]
                phase_centers = fit_list[3]['centers']
                lengths.append(len(phase_centers))
        max_l = np.max(lengths)

        # make debug table
        if self.cfg.model_name == 'gaussian_and_exp':
            n_param = 5
        else:
            raise ValueError("{0} is not a valid fit model name"
                             .format(self.cfg.model_name))
        debug_description = WaveCalDebugDescription(len(self.wavelengths), n_param, max_l)
        debug_info = file_.create_table(debug, 'debug_info', debug_description,
                                        title='Debug Table')
        for row, column in pixels:
            res_id = self.obs[0].beamImage[row][column]
            debug_info.row['resid'] = res_id
            debug_info.row['pixel_row'] = row
            debug_info.row['pixel_col'] = column
            hist_flags = []
            has_data = []
            bin_widths = []
            for index, wavelength in enumerate(self.wavelengths):
                fit_list = self.fit_data[row, column][index]
                hist_flags.append(fit_list[0])
                if len(fit_list[3]['counts']) > 0 and np.max(fit_list[3]['counts']) > 20:
                    has_data.append(True)
                else:
                    has_data.append(False)
                phase_centers = fit_list[3]['centers']
                if len(phase_centers) == 0 or len(phase_centers) == 1:
                    bin_widths.append(0)
                else:
                    bin_widths.append(np.min(np.diff(phase_centers)))
                hist_fit = fit_list[1]
                hist_cov = fit_list[2]
                if hist_fit is False:
                    hist_fit = np.ones(n_param) * -1
                    hist_cov = np.ones((n_param, n_param)) * -1
                if self.cfg.model_name == 'gaussian_and_exp' and hist_cov.size == 16:
                    hist_cov = np.insert(np.insert(hist_cov, 1, [0, 0, 0, 0], axis=1),
                                         1, [0, 0, 0, 0, 0], axis=0)
                debug_info.row["hist_fit" + str(index)] = hist_fit
                debug_info.row["hist_cov" + str(index)] = hist_cov.flatten()
                phase_centers = np.ones(max_l)
                phase_counts = np.ones(max_l) * -1
                phase_centers[:len(fit_list[3]['centers'])] = fit_list[3]['centers']
                phase_counts[:len(fit_list[3]['counts'])] = fit_list[3]['counts']
                debug_info.row["phase_centers" + str(index)] = phase_centers
                debug_info.row["phase_counts" + str(index)] = phase_counts
            debug_info.row['hist_flag'] = hist_flags
            debug_info.row['has_data'] = has_data
            debug_info.row['bin_width'] = bin_widths
            poly_cov = self.wavelength_cal[row][column][2]
            if poly_cov is False or poly_cov is None:
                poly_cov = np.ones((3, 3)) * -1
            debug_info.row['poly_cov'] = poly_cov.flatten()
            debug_info.row.append()
            # update progress bar
            if self.cfg.verbose:
                self.pbar_iter += 1
                self.pbar.update(self.pbar_iter)
        debug_info.flush()

        self._log.info("debug information saved")

        # close file and progress bar
        file_.close()
        if self.cfg.verbose:
            self.pbar.finish()

    def dataSummary(self):
        """
        Generates a summary plot of the data to the output directory. During calibration
        WaveCal will use this function to generate a summary if the summary_plot
        configuration option is set.
        """
        self._log.debug("## saving summary plot")
        self._clog.debug('saving summary plot')
        try:
            save_name = self.cfg.cal_file_name + '.summary.pdf'
            save_dir = os.path.join(self.cfg.out_directory, save_name)
            plotSummary(self.cal_file, self.cfg.templar_config,
                        save_name=save_name, verbose=self.cfg.verbose)
            self._log.info("summary plot saved as {0}".format(save_dir))
        except KeyboardInterrupt:
            self._clog.info(os.linesep + "Shutdown requested ... exiting")
        except Exception as error:
            self._clog.error('Summary plot generation failed. It can be remade by ' +
                           'using plotSummary() in plotWaveCal.py', exc_info=True)
            self._log.error("summary plot failed", exc_info=True)

    def loadPhotonData(self, row, column, wavelength_index):
        """
        Get a photon list for a single pixel and wavelength.
        """
        try:
            if self.worker_slave:
                self.request_data.put([row, column, wavelength_index, self.pid])
                photon_list = self.load_data.get()
            else:
                photon_list = self.obs[wavelength_index].getPixelPhotonList(row, column)
            return photon_list
        except KeyboardInterrupt:
            raise KeyboardInterrupt
        except Exception as error:
            return np.array([], dtype=[('Time', '<u4'), ('Wavelength', '<f4'),
                                       ('SpecWeight', '<f4'), ('NoiseWeight', '<f4')])

    def _checkParallelOptions(self):
        """
        Check to make sure options that are incompatible with parallel computing are not
        enabled
        """
        #TODO instead of this (or in addition) I would put the guard on the actions that are incompatible
        #e.g. the internal plotting function should just return
        assert self.cfg.save_plots is False, "Cannot save histogram plots while " + \
            "running in parallel. save_plots must be False in the configuration file"

    def _removeTailRidingPhotons(self, photon_list, dt):
        """
        Remove photons that arrive too close together.
        """
        # enforce time ordering (will remove once this is enforced in h5 file creation)
        indices = np.argsort(photon_list['Time'])
        photon_list = photon_list[indices]

        indices = np.where(np.diff(photon_list['Time']) > dt)[0] + 1
        photon_list = photon_list[indices]

        return photon_list

    def _histogramPhotons(self, phase_list):
        """
        Create a histogram of the phase data for a specified bin width.
        """
        phase_list = phase_list[phase_list < 0]
        if len(phase_list) == 0:
            phase_hist = {'centers': np.array([]), 'counts': np.array([])}
            return phase_hist
        min_phase = np.min(phase_list)
        max_phase = np.max(phase_list)

        # reload default bin_width
        self.bin_width = self.cfg.bin_width

        # make histogram and try twice to make the bin width larger if needed
        max_count = 0
        update = 0
        while max_count < 400 and update < 2:
            # update bin_width
            bin_width = self.bin_width * (2**update)

            # define bin edges being careful to start at the threshold cut
            bin_edges = np.arange(max_phase, min_phase - bin_width,
                                  -bin_width)[::-1]

            # make histogram
            counts, x0 = np.histogram(phase_list, bins=bin_edges)
            centers = (x0[:-1] + x0[1:]) / 2.0

            # update counters
            if len(counts) == 0:
                phase_hist = {'centers': np.array([]), 'counts': np.array([])}
                return phase_hist
            max_count = np.max(counts)
            update += 1
        # record final bin_width (needed for in situ plotting)
        self.bin_width = bin_width

        phase_hist = {'centers': np.array(centers), 'counts': np.array(counts)}

        return phase_hist

    def _setupFit(self, phase_hist, fit_list, wavelength_index, fit_number):
        """
        Get a good initial guess (and bounds) for the fitting model.
        """
        if len(phase_hist['centers']) == 0:
            return None
        # check for successful fits for this pixel with a different wavelength
        recent_fit, recent_index, success = self._findLastGoodFit(fit_list)
        if self.cfg.model_name == 'gaussian_and_exp':
            if fit_number == 0 and not success:
                # box smoothed guess fit with varying b
                params = self._boxGuess(phase_hist)
            elif fit_number == 1 and not success:
                # median center guess fit with varying b
                params = self._medianGuess(phase_hist)
            elif fit_number == 2 and not success:
                # fixed number guess fit with varying b
                params = self._numberGuess(phase_hist, 0)
            elif fit_number == 3 and not success:
                # fixed number guess fit with varying b
                params = self._numberGuess(phase_hist, 1)
            elif fit_number == 4 and not success:
                # fixed number guess fit with varying b
                params = self._numberGuess(phase_hist, 2)

            elif fit_number == 0 and success:
                # wavelength scaled fit with fixed b
                params = self._wavelengthGuess(phase_hist, recent_fit, recent_index,
                                                wavelength_index, b=recent_fit[1][1])
            elif fit_number == 1 and success:
                # box smoothed fit with fixed b
                params = self._boxGuess(phase_hist, b=recent_fit[1][1])
            elif fit_number == 2 and success:
                # median center guess fit with fixed b
                params = self._medianGuess(phase_hist, b=recent_fit[1][1])
            elif fit_number == 3 and success:
                # wavelength scaled fit with varying b
                params = self._wavelengthGuess(phase_hist, recent_fit, recent_index,
                                                wavelength_index)
            elif fit_number == 4 and success:
                # box smoothed guess fit with varying b
                params = self._boxGuess(phase_hist)
            elif fit_number == 5 and success:
                # median center guess fit with varying b
                params = self._medianGuess(phase_hist)

            elif fit_number == 10:
                # after all histogram fits are done use good fits to refit the others
                params = self._allDataGuess(phase_hist, fit_list, wavelength_index)
            else:
                raise ValueError('fit_number not valid for this pixel')
            setup = params
        else:
            raise ValueError("{0} is not a valid fit model name".format(self.cfg.model_name))

        return setup

    def _boxGuess(self, phase_hist, b=None):
        """
        Returns parameter guess based on a box smoothed histogram
        """
        if b is None:
            vary = True
            b = 0.2
        else:
            vary = False
        threshold = max(phase_hist['centers'])
        exp_amplitude = (phase_hist['counts'][phase_hist['centers'] == threshold][0] /
                         np.exp(threshold * 0.2))

        box = np.ones(10) / 10.0
        phase_smoothed = np.convolve(phase_hist['counts'], box, mode='same')
        gaussian_center = phase_hist['centers'][np.argmax(phase_smoothed)]

        if (gaussian_center > 1.4 * threshold):  # remember both numbers are negative
            gaussian_center = np.max([1.5 * threshold, np.min(phase_hist['centers'])])

        gaussian_amplitude = 1.1 * np.max(phase_hist['counts']) / 2
        standard_deviation = 10

        params = lm.Parameters()
        params.add('a', value=exp_amplitude, min=0, max=np.inf)
        params.add('b', value=b, min=-1, max=np.inf, vary=vary)
        params.add('c', value=gaussian_amplitude, min=0,
                   max=1.1 * np.max(phase_hist['counts']))
        params.add('d', value=gaussian_center, min=np.min(phase_hist['centers']), max=0)
        params.add('f', value=standard_deviation, min=0.1, max=np.inf)

        return params

    def _wavelengthGuess(self, phase_hist, recent_fit, recent_index, wavelength_index,
                          b=None):
        """
        Returns parameter guess based on previous wavelength solutions
        """
        if b is None:
            vary = True
            b = recent_fit[1][1]
        else:
            vary = False
        # values derived from last wavelength
        exp_amplitude = recent_fit[1][0]
        gaussian_center = (recent_fit[1][3] * self.wavelengths[recent_index] /
                           self.wavelengths[wavelength_index])
        standard_deviation = recent_fit[1][4]

        # values derived from data (same as _boxGuess)
        gaussian_amplitude = 1.1 * np.max(phase_hist['counts']) / 2

        params = lm.Parameters()
        params.add('a', value=exp_amplitude, min=0, max=np.inf)
        params.add('b', value=b, min=-1, max=np.inf, vary=vary)
        params.add('c', value=gaussian_amplitude, min=0,
                   max=1.1 * np.max(phase_hist['counts']))
        params.add('d', value=gaussian_center, min=np.min(phase_hist['centers']), max=0)
        params.add('f', value=standard_deviation, min=0.1, max=np.inf)

        return params

    def _medianGuess(self, phase_hist, b=None):
        """
        Returns parameter guess based on median histogram center
        """
        if b is None:
            vary = True
            b = 0.2
        else:
            vary = False
        # new values
        centers = phase_hist['centers']
        counts = phase_hist['counts']
        gaussian_center = (np.min(centers) + np.max(centers)) / 2
        gaussian_amplitude = (np.min(counts) + np.max(counts)) / 2
        exp_amplitude = 0

        # old values (same as _boxGuess)
        standard_deviation = 10

        params = lm.Parameters()
        params.add('a', value=exp_amplitude, min=0, max=np.inf)
        params.add('b', value=b, min=-1, max=np.inf, vary=vary)
        params.add('c', value=gaussian_amplitude, min=0,
                   max=1.1 * np.max(phase_hist['counts']))
        params.add('d', value=gaussian_center, min=np.min(phase_hist['centers']), max=0)
        params.add('f', value=standard_deviation, min=0.1, max=np.inf)

        return params

    def _numberGuess(self, phase_hist, attempt):
        """
        Hard coded numbers used as guess parameters
        """
        if attempt == 0:
            a = 0
            b = 0.2
            c = min([1000, 1.1 * np.max(phase_hist['counts'])])
            d = max([-80, np.min(phase_hist['centers'])])
            f = 6
        elif attempt == 1:
            a = 1e7
            b = 0.2
            c = min([3e3, 1.1 * np.max(phase_hist['counts'])])
            d = max([-90, np.min(phase_hist['centers'])])
            f = 15
        elif attempt == 2:
            a = 4e6
            b = 0.15
            c = min([1000, 1.1 * np.max(phase_hist['counts'])])
            d = max([-80, np.min(phase_hist['centers'])])
            f = 10

        params = lm.Parameters()
        params.add('a', value=a, min=0, max=np.inf)
        params.add('b', value=b, min=-1, max=np.inf)
        params.add('c', value=c, min=0,
                   max=1.1 * np.max(phase_hist['counts']))
        params.add('d', value=d, min=np.min(phase_hist['centers']), max=0)
        params.add('f', value=f, min=0.1, max=np.inf)

        return params

    def _allDataGuess(self, phase_hist, fit_list, wavelength_index):
        """
        Returns parameter guess based on all wavelength solutions
        """
        # determine which fits worked
        flags = np.array([fit_list[ind][0] for ind in range(len(self.wavelengths))])
        sucessful = (flags == 0)

        # get index of closest good fit with longer wavelength (must exist)
        for ind, s in enumerate(sucessful[wavelength_index + 1:]):
            if s:
                longer_ind = wavelength_index + ind + 1
                break
        # get index of closest good fit with shorter wavelength (may not exist)
        if wavelength_index > 0 and any(sucessful[:wavelength_index]):
            for ind, s in enumerate(sucessful[:wavelength_index]):
                if s:
                    shorter_ind = ind
                    break
        else:
            shorter_ind = None
        if self.cfg.model_name == 'gaussian_and_exp':
            a_long = fit_list[longer_ind][1][0]
            b_long = fit_list[longer_ind][1][1]
            c_long = fit_list[longer_ind][1][2]
            d_long = fit_list[longer_ind][1][3]
            f_long = fit_list[longer_ind][1][4]
            if shorter_ind is not None:
                a_short = fit_list[shorter_ind][1][0]
                b_short = fit_list[shorter_ind][1][1]
                c_short = fit_list[shorter_ind][1][2]
                d_short = fit_list[shorter_ind][1][3]
                f_short = fit_list[shorter_ind][1][4]
                a = np.mean([a_short, a_long])
                b = np.mean([b_short, b_long])
                c = np.mean([c_short, c_long])
                d = np.mean([d_short * self.wavelengths[wavelength_index] /
                             self.wavelengths[shorter_ind],
                             d_long * self.wavelengths[wavelength_index] /
                             self.wavelengths[longer_ind]])
                f = np.mean([f_short, f_long])
            else:
                a = fit_list[longer_ind][1][0]
                b = fit_list[longer_ind][1][1]
                c = fit_list[longer_ind][1][2]
                d = (d_long * self.wavelengths[wavelength_index] /
                     self.wavelengths[longer_ind])
                f = fit_list[longer_ind][1][4]

        else:
            raise ValueError("{0} is not a valid fit model name".format(self.cfg.model_name))
        params = lm.Parameters()
        params.add('a', value=a, min=0, max=np.inf)
        params.add('b', value=b, min=-1, max=np.inf)
        params.add('c', value=c, min=0,
                   max=1.1 * np.max(phase_hist['counts']))
        params.add('d', value=d, min=np.min(phase_hist['centers']), max=0)
        params.add('f', value=f, min=0.1, max=np.inf)

        return params

    def _fitPhaseHistogram(self, phase_hist, fit_function, setup, row, column):
        """
        Fit the phase histogram to the specified fit fit_function
        """
        with warnings.catch_warnings():
            warnings.simplefilter("error")
            error = np.sqrt(phase_hist['counts'] + 0.25) + 0.5
            model = lm.Model(fit_function)
            try:
                # fit data
                result = model.fit(phase_hist['counts'], setup, x=phase_hist['centers'],
                                   weights=1 / error)
                # lm fit doesn't error if covariance wasn't calculated so check here
                # replace with gaussian width if covariance couldn't be calculated
                if result.covar is None:
                    if self.cfg.model_name == 'gaussian_and_exp':
                        result.covar = np.ones((5, 5)) * result.best_values['f'] / 2
                if self.cfg.model_name == 'gaussian_and_exp':
                    if result.covar[3, 3] == 0:
                        result.covar = np.ones((5, 5)) * result.best_values['f'] / 2
                # unpack results
                if self.cfg.model_name == 'gaussian_and_exp':
                    parameters = ['a', 'b', 'c', 'd', 'f']
                    popt = [result.best_values[p] for p in parameters]
                    current_order = result.var_names
                    indices = []
                    for p in parameters:
                        for index, o in enumerate(current_order):
                            if p == o:
                                indices.append(index)
                    pcov = result.covar[indices, :][:, indices]
                fit_result = (popt, pcov)

            except (RuntimeError, RuntimeWarning, ValueError) as error:
                # RuntimeError catches failed minimization
                # RuntimeWarning catches overflow errors
                # ValueError catches if ydata or xdata contain Nans
                self._log.error('({0}, {1}): '.format(row, column), exc_info=True)
                fit_result = (False, False)
            except TypeError:
                # TypeError catches when not enough data is passed to params.add()
                self._log.error('({0}, {1}): '.format(row, column) + "Not enough data "
                                + "passed to the fit function")
                fit_result = (False, False)

        return fit_result

    def _evaluateFit(self, phase_hist, fit_result, fit_list, wavelength_index):
        """
        Evaluate the result of the fit and return a flag for different conditions.
        """
        if len(phase_hist['centers']) == 0:
            flag = 3  # no data to fit
            return flag
        if self.cfg.model_name == 'gaussian_and_exp':
            max_phase = max(phase_hist['centers'])
            min_phase = min(phase_hist['centers'])
            peak_upper_lim = np.min([-10, max_phase * 1.2])

            # change peak_upper_lim if good fits exist for higher wavelengths
            recent_fit, recent_index, success = self._findLastGoodFit(fit_list)
            if success:
                guess = (recent_fit[1][3] * self.wavelengths[recent_index] /
                         self.wavelengths[wavelength_index])
                peak_upper_lim = min([0.5 * guess, 1.1 * max_phase])

            if fit_result[0] is False:
                flag = 1  # fit did not converge
            else:
                centers = phase_hist['centers']
                counts = phase_hist['counts']
                center = fit_result[0][3]
                sigma = fit_result[0][4]
                gauss = lambda x: fitModels('gaussian')(x, *fit_result[0][2:])
                exp = lambda x: fitModels('exp')(x, *fit_result[0][:2])
                c_ind = np.argmin(np.abs(centers - center))
                c_p_ind = np.argmin(np.abs(centers - (center + sigma)))
                c_n_ind = np.argmin(np.abs(centers - (center - sigma)))
                c = counts[c_ind]
                c_p = counts[c_p_ind]
                c_n = counts[c_n_ind]
                h = gauss(centers[c_ind]) + exp(centers[c_ind])
                if max_phase < center + sigma:
                    h_p = gauss(max_phase) + exp(max_phase)
                else:
                    h_p = gauss(centers[c_p_ind]) + exp(centers[c_p_ind])
                if min_phase > center - sigma:
                    h_n = gauss(min_phase) + exp(min_phase)
                else:
                    h_n = gauss(centers[c_n_ind]) + exp(centers[c_n_ind])

                if wavelength_index == 0:
                    snr = 4
                else:
                    snr = 2
                peak_lower_lim = min_phase + sigma
                fit_quality = np.sum([np.abs(c - h) > 5 * np.sqrt(c),
                                      np.abs(c_p - h_p) > 5 * np.sqrt(c_p),
                                      np.abs(c_n - h_n) > 5 * np.sqrt(c_n)])
                bad_fit_conditions = ((center > peak_upper_lim) or
                                      (center < peak_lower_lim) or
                                      (gauss(center) < snr * exp(center)) or
                                      (gauss(center) < 10) or
                                      np.abs(sigma) < 2 or
                                      fit_quality >= 2 or
                                      2 * sigma > peak_upper_lim - peak_lower_lim)
                # if wavelength_index == 0:
                #     log.info(center > peak_upper_lim, center < peak_lower_lim,
                #           gauss(center) < snr * exp(center), gauss(center) < 10,
                #           np.abs(sigma) < 2, fit_quality >= 2,
                #           2 * sigma > peak_upper_lim - peak_lower_lim)
                if bad_fit_conditions:
                    flag = 2  # fit converged to a bad solution
                else:
                    flag = 0  # fit converged

        else:
            raise ValueError("{0} is not a valid fit model name".format(self.cfg.model_name))

        return flag

    def _findBestFit(self, fit_results, flags, phase_hist):
        """
        Finds the best fit out of a list based on chi squared
        """
        centers = phase_hist['centers']
        counts = phase_hist['counts']
        chi2 = []
        for fit_result in fit_results:
            if fit_result[0] is False:
                chi2.append(np.inf)
            else:
                fit = fitModels(self.cfg.model_name)(centers, *fit_result[0])
                errors = np.sqrt(counts + 0.25) + 0.5
                chi2.append(np.sum(((counts - fit) / errors)**2))
        index = np.argmin(chi2)

        return fit_results[index], flags[index]

    def _reexamineFits(self, fit_list, row, column):
        """
        Recalculate unsuccessful fits using fit information from all successful
        wavelength fits. The main loop is only able to use shorter wavelengths to inform
        longer wavelength fits. This step mainly catches when the first wavelength fit
        fails because there isn't enough information about the pixel sensitivity.
        """
        start_time = datetime.now()

        # determine which fits worked
        flags = np.array([fit_list[ind][0] for ind in range(len(self.wavelengths))])
        successful = (flags == 0)

        # determine which fits to retry
        indices = []
        for index, success in enumerate(successful):
            # only recalculate if there is a longer wavelength fit availible
            if not success and any(successful[index + 1:]):
                indices.append(index)

        # return the fit_list if nothing can be done
        if len(indices) == 0:
            return fit_list
        # loop through bad fits and refit them
        for wavelength_index in reversed(indices):
            # setup fit
            phase_hist = fit_list[wavelength_index][3]
            setup = self._setupFit(phase_hist, fit_list, wavelength_index, 10)

            # get fit model
            fit_function = fitModels(self.cfg.model_name)

            # fit histogram
            fit_result = self._fitPhaseHistogram(phase_hist, fit_function, setup,
                                                  row, column)

            # evaluate fit
            flag = self._evaluateFit(phase_hist, fit_result, fit_list, wavelength_index)

            # find best fit even if the fit failed
            fit_results = [fit_result, fit_list[wavelength_index][1:3]]
            fit_flags = [flag, fit_list[wavelength_index][0]]
            fit_result, flag = self._findBestFit(fit_results, fit_flags, phase_hist)

            # save data
            fit_list[wavelength_index] = (flag, fit_result[0], fit_result[1],
                                          phase_hist)
            if flag == 0:
                dt = round((datetime.now() - start_time).total_seconds(), 2)
                dt = str(dt) + ' s'
                message = "({0}, {1}) {2}nm: histogram fit recalculated " + \
                          "- converged and validated : {3}"
                self._log.info(message.format(row, column,
                                             self.wavelengths[wavelength_index], dt))
        return fit_list

    def _simultaneousFit(self, fit_list, row, column, vary=False):
        """
        Try to fit all of the histograms simultaneously with the condition that the energy
        phase relation be monotonic. The previous sucessful fits will be used as guesses.
        If the fit fails or a single histogram fit fails evaluation, None will be
        returned.
        """
        start_time = datetime.now()

        new_fit_list = fit_list

        # determine which fits worked
        flags = np.array([fit_list[ind][0] for ind in range(len(self.wavelengths))])
        successful = (flags == 0)

        # if there are less than three good fits, nothing can be done
        if np.sum(successful) < 3:
            return None

        # determine which fits to include in composite model
        indices = []
        good_fits = []
        for index, success in enumerate(successful):
            if success:
                indices.append(index)
                good_fits.append(fit_list[index])

        # get fit function
        fit_function = fitModels(self.cfg.model_name)

        # initialize the parameter object
        params = lm.Parameters()

        # make the noise fall off a constant over all sets
        if vary is False:
            # find the average noise fall off
            b = []
            for ind, wavelength_index in enumerate(indices):
                if self.cfg.model_name == 'gaussian_and_exp':
                    b.append(fit_list[wavelength_index][1][1])
            b = np.mean(b)
            params.add('b', value=b, min=-1, max=np.inf, vary=False)

        # add the parameters
        for ind, wavelength_index in enumerate(indices):
            fit_result = new_fit_list[wavelength_index][1]
            phase_hist = new_fit_list[wavelength_index][3]
            prefix = 'm' + str(ind) + '_'
            if self.cfg.model_name == 'gaussian_and_exp':
                params.add(prefix + 'a', value=fit_result[0], min=0, max=np.inf)
                if vary:
                    params.add(prefix + 'b', value=fit_result[1], min=-1, max=np.inf)
                params.add(prefix + 'c', value=fit_result[2], min=0,
                           max=1.1 * np.max(phase_hist['counts']))
                params.add(prefix + 'f', value=fit_result[4], min=0.1, max=np.inf)
                if ind == 0:
                    params.add(prefix + 'd', value=fit_result[3],
                               min=np.min(phase_hist['centers']), max=0)
                else:
                    previous_fit = new_fit_list[indices[ind - 1]][1]
                    delta = previous_fit[3] - fit_result[3]
                    # move delta to 0 if not monotonic
                    if delta > 0:
                        if ind < len(indices) - 1:
                            next_fit = new_fit_list[indices[ind + 1]][1]
                            e1 = 1 / self.wavelengths[indices[ind - 1]]
                            p1 = previous_fit[3]
                            e2 = 1 / self.wavelengths[indices[ind + 1]]
                            p2 = next_fit[3]
                            e0 = 1 / self.wavelengths[wavelength_index]
                            new_fit_list[wavelength_index][1][3] = ((p2 - p1) / (e2 - e1)
                                                                    * (e0 - e1)) + p1
                            delta = previous_fit[3] - new_fit_list[wavelength_index][1][3]
                        else:
                            new_fit_list[wavelength_index][1][3] = previous_fit[3] * 0.95
                            delta = 0.05 * previous_fit[3]
                    previous_prefix = 'm' + str(ind - 1) + '_'
                    params.add(previous_prefix + 'delta', value=delta, min=fit_result[3],
                               max=0)
                    expression = previous_prefix + 'd -' + previous_prefix + 'delta'
                    params.add(prefix + 'd', expr=expression)
        # try to fit
        try:
            result = lm.minimize(self._histogramChi2, params, method='leastsq',
                                 args=(good_fits, fit_function, vary))

            # exit if fit failed
            if result.success is False:
                return None

            # loop through output fits
            for ind, wavelength_index in enumerate(indices):
                # repackage solution into a fit_result
                prefix = 'm' + str(ind) + '_'
                if self.cfg.model_name == 'gaussian_and_exp':
                    if vary:
                        parameters = [prefix + 'a', prefix + 'b', prefix + 'c',
                                      prefix + 'd', prefix + 'f']
                    else:
                        parameters = [prefix + 'a', 'b', prefix + 'c',
                                      prefix + 'd', prefix + 'f']
                popt = [result.params[p].value for p in parameters]
                pcov = np.zeros((len(parameters), len(parameters)))
                # only fill the diagonal elements (don't care about the rest for now)
                for ind, param in enumerate(parameters):
                    # exit if covariance couldn't be calculated
                    # this happens when peak centers converge on top of each other
                    if result.params[param].stderr == 0:
                        return None
                    pcov[ind, ind] = result.params[param].stderr**2
                fit_result = (popt, pcov)

                # evaluate fits
                phase_hist = new_fit_list[wavelength_index][3]
                flag = self._evaluateFit(phase_hist, fit_result, new_fit_list,
                                          wavelength_index)
                # exit if one of the fits fails any evaluation step
                if flag != 0:
                    return None
                # replace old fit with simultaneous fit
                new_fit_list[wavelength_index] = (flag, fit_result[0], fit_result[1],
                                                  phase_hist)

            dt = str(round((datetime.now() - start_time).total_seconds(), 2))+' s'
            if vary:
                message = "histograms refit to a single model enforcing monotonicity"
            else:
                message = "histograms refit to a single model enforcing " + \
                          "monotonicity with a constant exponential fall time"
            self._log.info("({0}, {1}): {2} : {3}".format(row, column, message, dt))
            return new_fit_list

        except Exception as error:
            # do some error handeling
            raise error
            return None

    def _histogramChi2(self, params, fit_list, fit_function, vary):
        """
        Calculates the normalized chi squared residual for the simultaneous histogram fit
        """
        p = params.valuesdict()

        chi2 = np.array([])
        for index, fit_result in enumerate(fit_list):
            centers = fit_result[3]['centers']
            counts = fit_result[3]['counts']
            error = np.sqrt(counts + 0.25) + 0.5
            if self.cfg.model_name == 'gaussian_and_exp':
                prefix = 'm' + str(index) + '_'
                if vary:
                    b = p[prefix + 'b']
                else:
                    b = p['b']
                fit = fit_function(centers, p[prefix + 'a'], b, p[prefix + 'c'],
                                   p[prefix + 'd'], p[prefix + 'f'])

                nu_free = np.max([len(counts) - 5, 1])
            chi2 = np.append(chi2, ((counts - fit) / error) / np.sqrt(nu_free))
        return chi2

    def _fitEnergy(self, fit_type, phases, energies, errors, row, column):
        """
        Fit the phase histogram to the specified fit fit_function
        """
        fit_function = fitModels(fit_type)
        with warnings.catch_warnings():
            warnings.simplefilter("error")
            try:
                params = lm.Parameters()
                if fit_type == 'linear':
                    guess = np.polyfit(phases, energies, 1)
                    params.add('b', value=guess[0])
                    params.add('c', value=guess[1])
                    output = lm.minimize(self._energyChi2, params, method='leastsq',
                                         args=(phases, energies, errors, fit_function))
                elif fit_type == 'linear_zero':
                    guess = np.polyfit(phases, energies, 1)
                    params.add('b', value=guess[0])
                    output = lm.minimize(self._energyChi2, params, method='leastsq',
                                         args=(phases, energies, errors, fit_function))
                elif fit_type == 'quadratic':
                    guess = np.polyfit(phases, energies, 2)
                    params.add('a', value=guess[0])
                    params.add('b', value=guess[1])
                    params.add('c', value=guess[2])
                    output = lm.minimize(self._energyChi2, params, method='leastsq',
                                          args=(phases, energies, errors, fit_function))
                else:
                    raise ValueError('{0} is not a valid fit type'.format(fit_type))
                if output.success:
                    p = output.params.valuesdict()
                    if fit_type == 'linear':
                        popt = (0, p['b'], p['c'])
                        if output.covar is not False and output.covar is not None:
                            pcov = np.insert(np.insert(output.covar, 0, [0, 0],
                                                       axis=1), 0, [0, 0, 0], axis=0)
                    elif fit_type == 'linear_zero':
                        popt = (0, p['b'], 0)
                        if output.covar is not False and output.covar is not None:
                            cov = np.ndarray.flatten(np.array(output.covar))[0]
                            pcov = np.array([[0, 0, 0], [0, cov, 0], [0, 0, 0]])
                    else:
                        popt = (p['a'], p['b'], p['c'])
                        pcov = output.covar
                    fit_result = (popt, pcov)
                else:
                    self._log.info('({0}, {1}): '.format(row, column) + output.message)
                    if self.cfg.logging:
                        fit_result = (False, False) #TODO is this an indendation error

            except (Exception, Warning) as error:
                # shouldn't have any exceptions or warnings
                self._log.error('({0}, {1}): '.format(row, column), exc_info=True)
                fit_result = (False, False)
                raise error

        return fit_result

    @staticmethod
    def _energyChi2(params, phases, energies, errors, fit_function):
        """
        Calculates the chi squared residual for the energy - phase fit using x-errors
        """
        p = params.valuesdict()
        if 'a' not in p.keys():
            dfdx = p['b']
        else:
            dfdx = 2 * p['a'] * phases + p['b']

        chi2 = ((fit_function(p, phases) - energies) / (dfdx * errors))**2
        return chi2

    def _plotFit(self, phase_hist, fit_result, fit_function, flag, row, column):
        """
        Plots the histogram data against the model fit for comparison and saves to pdf
        """
        if not self.cfg.save_plots:
            return
        # reset figure if needed
        if self.plot_counter % self.plots_per_page == 0:
            self.fig, self.axes = plt.subplots(self.plots_x, self.plots_y,
                                               figsize=(8.25, 10), dpi=100)
            self.fig.text(0.01, 0.5, 'Counts', va='center', rotation='vertical')
            self.fig.text(0.5, 0.01, 'Phase [degrees]', ha='center')

            self.axes = self.axes.flatten()
            plt.tight_layout(rect=[0.03, 0.03, 1, 0.95])

            fit_accepted = lines.Line2D([], [], color='green', label='fit accepted')
            fit_rejected = lines.Line2D([], [], color='red', label='fit rejected')
            gaussian = lines.Line2D([], [], color='orange',
                                    linestyle='--', label='gaussian')
            noise = lines.Line2D([], [], color='purple',
                                 linestyle='--', label='noise')
            self.axes[0].legend(handles=[fit_accepted, fit_rejected, gaussian, noise],
                                loc=3, bbox_to_anchor=(0, 1.02, 1, .102),
                                ncol=2)

            self.saved = False

        # get index of plot on current page
        index = self.plot_counter % self.plots_per_page

        # create plot
        if flag == 0:
            color = 'green'
        else:
            color = 'red'

        if self.cfg.model_name == 'gaussian_and_exp':
            self.axes[index].bar(phase_hist['centers'], phase_hist['counts'],
                                 align='center', width=self.bin_width)

            if fit_result[0] is not False:
                g_func = fitModels('gaussian')
                e_func = fitModels('exp')
                phase = np.arange(np.min(phase_hist['centers']),
                                  np.max(phase_hist['centers']), 0.1)
                self.axes[index].plot(phase, e_func(phase, *fit_result[0][:2]),
                                      color='purple', linestyle='--')
                self.axes[index].plot(phase, g_func(phase, *fit_result[0][2:]),
                                      color='orange', linestyle='--')
                self.axes[index].plot(phase, fit_function(phase, *fit_result[0]),
                                      color=color)
                ymax = self.axes[index].get_ylim()[1]
                xmin = self.axes[index].get_xlim()[0]
            else:
                ymax = self.axes[index].get_ylim()[1]
                xmin = self.axes[index].get_xlim()[0]
                self.axes[index].text(xmin * 0.98, ymax * 0.5, 'Fit Error', color='red')

            self.axes[index].text(xmin * 0.98, ymax * 0.98, '({0}, {1})'
                                  .format(row, column), ha='left', va='top')

        else:
            raise ValueError("{0} is not a valid fit model name for plotting"
                             .format(self.cfg.model_name))

        # save page if all the plots have been made
        if self.plot_counter % self.plots_per_page == self.plots_per_page - 1:
            pdf = PdfPages(os.path.join(self.cfg.out_directory, 'temp.pdf'))
            pdf.savefig(self.fig)
            pdf.close()
            self._mergePlots()
            self.saved = True
            plt.close('all')

        # update plot counter
        self.plot_counter += 1

    def _setupPlots(self):
        """
        Initialize plotting variables
        """
        self.plot_counter = 0
        self.plots_x = 3
        self.plots_y = 4
        self.plots_per_page = self.plots_x * self.plots_y
        plot_file = os.path.join(self.cfg.out_directory, self.cfg.plot_file_name)
        if os.path.isfile(plot_file):
            answer = self._query("{0} already exists. Overwrite?".format(plot_file),
                                  yes_or_no=True)
            if answer is False:
                answer = self._query("Provide a new file name (type exit to quit):")
                if answer == 'exit':
                    raise UserError("User doesn't want to overwrite the plot file " +
                                    "... exiting")
                plot_file = os.path.join(self.cfg.out_directory, answer)
                while os.path.isfile(plot_file):
                    question = "{0} already exists. Choose a new file name " + \
                               "(type exit to quit):"
                    answer = self._query(question.format(plot_file))
                    if answer == 'exit':
                        raise UserError("User doesn't want to overwrite the plot file " +
                                        "... exiting")
                    plot_file = os.path.join(self.cfg.out_directory, answer)
                self.cfg.plot_file_name = plot_file
            else:
                os.remove(plot_file)

    def _mergePlots(self):
        """
        Merge recently created temp.pdf with the main file
        """
        plot_file = os.path.join(self.cfg.out_directory, self.cfg.plot_file_name)
        temp_file = os.path.join(self.cfg.out_directory, 'temp.pdf')
        if os.path.isfile(plot_file):
            merger = PdfFileMerger()
            merger.append(PdfFileReader(open(plot_file, 'rb')))
            merger.append(PdfFileReader(open(temp_file, 'rb')))
            merger.write(plot_file)
            merger.close()
            os.remove(temp_file)
        else:
            os.rename(temp_file, plot_file)

    def _closePlots(self):
        """
        Safely close plotting variables after plotting since the last page is only saved
        if it is full.
        """
        if not self.saved:
            pdf = PdfPages(os.path.join(self.cfg.out_directory, 'temp.pdf'))
            pdf.savefig(self.fig)
            pdf.close()
            self._mergePlots()
        plt.close('all')

    @staticmethod
    def _findLastGoodFit(fit_list):
        """
        Find the most recent fit and index from a list of fits.
        """
        if fit_list:  # fit_list not empty
            for index, fit in enumerate(fit_list):
                if fit[0] == 0:
                    recent_fit = fit
                    recent_index = index
            if 'recent_fit' in locals():
                return recent_fit, recent_index, True
        return None, None, False

    @staticmethod
    def _query(question, yes_or_no=False, default="no"):
        """Ask a question via raw_input() and return their answer.

        "question" is a string that is presented to the user.
        "yes_or_no" specifies if it is a yes or no question
        "default" is the presumed answer if the user just hits <Enter>.
        It must be "yes" (the default), "no" or None (meaning an answer is required of
        the user). Only used if yes_or_no=True.

        The "answer" return value is the user input for a general question. For a yes or
        no question it is True for "yes" and False for "no".
        """
        if yes_or_no:
            valid = {"yes": True, "y": True, "ye": True,
                     "no": False, "n": False}
        if not yes_or_no:
            prompt = ""
            default = None
        elif default is None:
            prompt = " [y/n] "
        elif default == "yes":
            prompt = " [Y/n] "
        elif default == "no":
            prompt = " [y/N] "
        else:
            raise ValueError("invalid default answer: '%s'" % default)

        while True:
            print(question + prompt)
            choice = input().lower()
            if not yes_or_no:
                return choice
            elif default is not None and choice == '':
                return valid[default]
            elif choice in valid:
                return valid[choice]
            else:
                print("Please respond with 'yes' or 'no' (or 'y' or 'n').")

    def _checkPixelInputs(self, pixels):
        """
        Check inputs for getPhaseHeights, calculateCoefficients and exportData
        """
        if len(pixels) == 0:
            rows = range(self.rows)
            columns = range(self.columns)
            pixels = [(r, c) for r in rows for c in columns]
        else:
            for pixel in pixels:
                assert type(pixel) is tuple or type(pixel) is list, \
                    "pixels must be a list of pairs of integers"
                assert len(pixel) == 2, "pixels must be a list of pairs of integers"
                assert type(pixel[0]) is int, "pixels must be a list of pairs of integers"
                assert type(pixel[1]) is int, "pixels must be a list of pairs of integers"
                assert pixel[0] >= 0 & pixel[0] < self.rows, \
                    "rows in pixels must be between 0 and {0}".format(self.rows)
                assert pixel[1] >= 0 & pixel[1] < self.columns, \
                    "columns in pixels must be between 0 and {0}".format(self.columns)
        return pixels


class UserError(Exception):
    """
    Custom error used to exit the waveCal program without traceback
    """
    pass


class Worker(mp.Process):
    """
    Worker class to send pixels to and do the histogram fits. Run by
    getPhaseHeightsParallel.
    """
    def __init__(self, in_queue, out_queue, progress_queue, config_file, num,
                 request_data, load_data, rows, columns, log):
        super(Worker, self).__init__()
        self.in_queue = in_queue
        self.out_queue = out_queue
        self.progress_queue = progress_queue
        self.config_file = config_file
        self.num = num
        self.request_data = request_data
        self.load_data = load_data
        self.rows = rows
        self.columns = columns
        self.daemon = True
        self._log = log
        self.start()

    def run(self):
        try:
            w = WaveCal(config=self.config_file, master=False, worker_slave=True,
                        pid=self.num, request_data=self.request_data,
                        load_data=self.load_data, rows=self.rows, columns=self.columns,
                        filelog=self._log)
            w.cfg.verbose = False
            w.cfg.summary_plot = False

            while True:
                pixel = self.in_queue.get()
                if pixel is None:
                    break
                w.getPhaseHeights(pixels=[pixel])
                pixel_dict = {tuple(pixel): w.fit_data[pixel[0], pixel[1]]}
                if self.progress_queue is not None:
                    self.progress_queue.put(True)

                self.out_queue.put(pixel_dict)
        except (KeyboardInterrupt, BrokenPipeError):
            pass


class GateWorker(mp.Process):
    """
    Worker class in charge of opening and closing and reading .h5 files.
    """
    def __init__(self, config_file, num, request_data, load_data):
        super(GateWorker, self).__init__()
        self.config_file = config_file
        self.num = num
        self.request_data = request_data
        self.load_data = load_data
        self.daemon = True
        self.start()

    def run(self):
        try:
            w = WaveCal(config=self.config_file, master=False, data_slave=True)
            w.cfg.verbose = False
            w.cfg.summary_plot = False  #TODO i don't think this is needed

            # we know how many data sets we will be loading
            for i in range(self.num):
                # get a request
                request = self.request_data.get()
                # do request
                photon_list = w.loadPhotonData(request[0], request[1], request[2])
                # return data from request to the correct process
                self.load_data[request[3]].put(photon_list)
        except (KeyboardInterrupt, BrokenPipeError):
            pass


class ProgressWorker(mp.Process):
    """
    Worker class to make progress bar when using multiprocessing. Run by
    getPhaseHeightsParallel.
    """
    def __init__(self, progress_queue, N):
        super(ProgressWorker, self).__init__()
        self.progress_queue = progress_queue
        self.N = N
        self.daemon = True
        self.start()

    def run(self):
        try:
            pbar = ProgressBar(widgets=[Percentage(), Bar(), '  (', Timer(), ') ',
                                        ETA(), ' '], max_value=self.N).start()
            pbar_iter = 0
            while pbar_iter < self.N:
                if self.progress_queue.get():
                    pbar_iter += 1
                    pbar.update(pbar_iter)
            pbar.finish()
        except (KeyboardInterrupt, BrokenPipeError):
            pass



if __name__ == '__main__':

    pipelinelog.setup_logging()

    log = getLogger('WaveCal')

    timestamp = datetime.utcnow().timestamp()


    parser = argparse.ArgumentParser(description='MKID Wavelength Calibration Utility')
    parser.add_argument('cfgfile', type=str, help='The config file')
    parser.add_argument('--vet', action='store_true', dest='vetonly', default=False,
                        help='Only verify config file')
    parser.add_argument('--h5script', action='store_true', dest='scriptsonly', default=False,
                        help='Only make HDF scripts')
    parser.add_argument('--h5', action='store_true', dest='h5only', default=False,
                        help='Only make h5 files')
    parser.add_argument('--forceh5', action='store_true', dest='forcehdf', default=False,
                        help='Force HDF creation')
    parser.add_argument('-nc', type=int, dest='ncpu', default=0,
                        help='Number of CPUs to use, default is number of wavelengths')
    parser.add_argument('-s', type=str, dest='summary',
                        help='Generate a summary of the specified solution')
    parser.add_argument('--nolog', action='store_true', dest='nolog', default=False,
                        help='Disable logging')
    args = parser.parse_args()

    if args.nolog:
        flog = None
    else:
        flog = pipelinelog.createFileLog('WaveCal.logfile',
                                         os.path.join(os.getcwd(),
                                                      '{:.0f}.log'.format(timestamp)))

    atexit.register(lambda x:print('Execution took {:.0f}s'.format(time.time()-x)), time.time())

    config = WaveCalConfig(args.cfgfile, cal_file_name='calsol_{}.h5'.format(timestamp))

    if args.ncpu == 0:
        args.ncpu = len(config.wavelengths)

    if args.vetonly:
        exit()

    if args.summary:
        WaveCal(config).dataSummary()
        exit()

    if not config.hdfexist() or args.forcehdf or args.scriptsonly:

        config.write(config.file+'.bak', forceconsistency=False)
        config.write(config.file)  # Make sure the file is consistent and save

        scripts = makeHDFscripts(config)

        if args.scriptsonly:
            exit()

        if args.ncpu > 1:
            pool = mp.Pool(processes=min(args.ncpu, mp.cpu_count()))
            pool.map(sp.call, zip(['bash']*len(scripts), scripts))
            pool.close()
        else:
            for s in scripts:
                sp.call(('bash', s))

    if args.h5only:
        exit()

    WaveCal(config, filelog=flog).makeCalibration()
<|MERGE_RESOLUTION|>--- conflicted
+++ resolved
@@ -21,14 +21,8 @@
 
 
 from mkidpipeline.calibration.wavecalplots import fitModels, plotSummary
-<<<<<<< HEAD
-from mkidpipeline.core import pixelflags
-from mkidpipeline.core.headers import (WaveCalDebugDescription, WaveCalDescription,
-                                       WaveCalHeader)
-=======
 from mkidcore import pixelflags
 from mkidcore.headers  import WaveCalDebugDescription, WaveCalDescription, WaveCalHeader
->>>>>>> 24fccbe3
 from mkidpipeline.hdf.darkObsFile import ObsFile
 import mkidcore.corelog as pipelinelog
 from mkidcore.corelog import getLogger
@@ -342,13 +336,6 @@
                     'verbose = {}\n'.format(self.verbose) +
                     'logging = {}'.format(self.logging))
 
-class Solution(caching.Cached, persistance.Persistable):
-    pass
-
-def getSolution(*args):
-
-
-<<<<<<< HEAD
 class Solution(object):
     def __init__(self, file_name=None, load_on_init=False):
         assert file_name is not None, "must specify a file_name"
@@ -586,9 +573,6 @@
 
 
 class WaveCal:
-=======
-class Calibrator:
->>>>>>> 24fccbe3
     """
     Class for creating wavelength calibrations for ObsFile formated data. After the
     WaveCal object is innitialized with the configuration file, makeCalibration() should
