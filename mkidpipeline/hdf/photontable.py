#!/bin/python
"""
Author: Matt Strader        Date: August 19, 2012
Modified 2017 for Darkness/MEC
Authors: Seth Meeker, Neelay Fruitwala, Alex Walter

The class ObsFile is an interface to observation files.  It provides methods 
for typical ways of accessing photon list observation data.  It can also load 
and apply wavelength and flat calibration.  


Class Obsfile:
====Helper functions====
__init__(self,fileName,mode='read',verbose=False)
__del__(self)
loadFile(self, fileName)
getFromHeader(self, name)
pixelIsBad(self, xCoord, yCoord, forceWvl=False, forceWeights=False, forceTPFWeights=False)

====Single pixel access functions====
getPixelPhotonList(self, xCoord, yCoord, firstSec=0, integrationTime= -1, wvlStart=None,wvlStop=None, forceRawPhase=False)
getListOfPixelsPhotonList(self, posList, **kwargs)
getPixelCount(self, *args, applyWeight=True, applyTPFWeight=True, applyTimeMask=False, **kwargs)
getPixelLightCurve(self,*args,lastSec=-1, cadence=1, scaleByEffInt=True, **kwargs)

====Array access functions====
!!!!These functions need some work!!!!
!!!!They aren't robust to edge cases yet!!!!
getPixelCountImage(self, firstSec=0, integrationTime= -1, wvlStart=None,wvlStop=None,applyWeight=True, applyTPFWeight=True, applyTimeMask=False, scaleByEffInt=False, flagToUse=0)
getCircularAperturePhotonList(self, centerXCoord, centerYCoord, radius, firstSec=0, integrationTime=-1, wvlStart=None,wvlStop=None, flagToUse=0)
_makePixelSpectrum(self, photonList, **kwargs)
getSpectralCube(self, firstSec=0, integrationTime=-1, applyWeight=False, applyTPFWeight=False, wvlStart=700, wvlStop=1500,wvlBinWidth=None, energyBinWidth=None, wvlBinEdges=None, timeSpacingCut=None, flagToUse=0)
getPixelSpectrum(self, xCoord, yCoord, firstSec=0, integrationTime= -1,applyWeight=False, applyTPFWeight=False, wvlStart=None, wvlStop=None,wvlBinWidth=None, energyBinWidth=None, wvlBinEdges=None,timeSpacingCut=None)
makeWvlBins(energyBinWidth=.1, wvlStart=700, wvlStop=1500)

====Data write functions for calibrating====
applyWaveCal(self, file_name)
updateWavelengths(self, wvlCalArr, xCoord=None, yCoord=None, resid=None)
_applyColWeight(self, resID, weightArr, colName)
applySpecWeight(self, resID, weightArr)
applyTPFWeight(self, resID, weightArr)
applyFlatCal(self, calSolnPath,verbose=False)
undoFlag(self, xCoord, yCoord, flag)
modifyHeaderEntry(self, headerTitle, headerValue)
"""
from __future__ import print_function
import os
import warnings
import time
from datetime import datetime
import multiprocessing as mp
import functools
from interval import interval
import numpy as np
import matplotlib
import matplotlib.pyplot as plt

from matplotlib.backends.backend_pdf import PdfPages
from regions import CirclePixelRegion, PixCoord

from mkidcore.headers import PhotonCType, PhotonNumpyType, METADATA_BLOCK_BYTES
from mkidcore.corelog import getLogger
import mkidcore.pixelflags as pixelflags
from mkidcore.config import yaml, StringIO

from mkidcore.instruments import compute_wcs_ref_pixel

import SharedArray

import tables
import tables.parameters
import tables.file

import astropy.constants
from astropy.coordinates import SkyCoord
from astropy import wcs
from astropy.io import fits
from astroplan import Observer
import astropy.units as u


#These are little better than blind guesses and don't seem to impact performaace, but still need benchmarking
# tables.parameters.CHUNK_CACHE_SIZE = 2 * 1024 * 1024 * 1024
# tables.parameters.TABLE_MAX_SIZE = 2 * 1024 * 1024 * 1024  # default 1MB
# This governs the chunk cache that will store table data, if a row is
# 20 bytes (as is our present state)
# nslots = TABLE_MAX_SIZE / (chunksize * rowsize_bytes)
# so number of rows in the cache is ~ TABLE_MAX_SIZE/rowsize_bytes
# one 1s of 20k pix data @ 2500c/s is 0.95GB

# These are all used by the c code backing pytables and it isn't clear their importance yet
# tables.parameters.CHUNK_CACHE_NELMTS *= 10
# tables.parameters.SORTEDLR_MAX_SIZE = 1 *1024*1024*1024 # default 8MB
# tables.parameters.SORTED_MAX_SIZE = 1 *1024*1024*1024 # default 1MB
# tables.parameters.LIMBOUNDS_MAX_SIZE = 1*1024*1024*1024
# tables.parameters.SORTEDLR_MAX_SLOTS *= 10

# tables.parameters.CHUNK_CACHE_SIZE *=10
# tables.parameters.TABLE_MAX_SIZE *=10
# tables.parameters.CHUNK_CACHE_NELMTS *= 10
# tables.parameters.SORTEDLR_MAX_SIZE *=10
# tables.parameters.SORTED_MAX_SIZE *=10
# tables.parameters.LIMBOUNDS_MAX_SIZE *=10
# tables.parameters.SORTEDLR_MAX_SLOTS *= 10


class ThreadsafeFileRegistry(tables.file._FileRegistry):
    lock = mp.RLock()

    @property
    def handlers(self):
        return self._handlers.copy()

    def add(self, handler):
        with self.lock:
            return super().add(handler)

    def remove(self, handler):
        with self.lock:
            return super().remove(handler)

    def close_all(self):
        with self.lock:
            return super().close_all()


class ThreadsafeFile(tables.file.File):
    def __init__(self, *args, **kargs):
        with ThreadsafeFileRegistry.lock:
            super().__init__(*args, **kargs)

    def close(self):
        with ThreadsafeFileRegistry.lock:
            super().close()


@functools.wraps(tables.open_file)
def synchronized_open_file(*args, **kwargs):
    with ThreadsafeFileRegistry.lock:
        return tables.file._original_open_file(*args, **kwargs)


# monkey patch the tables package
tables.file._original_open_file = tables.file.open_file
tables.file.open_file = synchronized_open_file
tables.open_file = synchronized_open_file
tables.file._original_File = tables.File
tables.file.File = ThreadsafeFile
tables.File = ThreadsafeFile
tables.file._open_files = ThreadsafeFileRegistry()


class SharedTable(object):
    """multiprocessingsafe shared photon table, readonly!!!!"""
    def __init__(self, shape):
        self._shape = shape
        self._X = mp.RawArray(PhotonCType, int(np.prod(shape)))
        self.data = np.frombuffer(self._X, dtype=PhotonNumpyType).reshape(self._shape)

    def __getstate__(self):
        d = dict(__dict__)
        d.pop('data', None)
        return d

    def __setstate__(self, state):
        self.__dict__ = state
        self.data = np.frombuffer(self._X, dtype=PhotonNumpyType).reshape(self._shape)


def load_shareable_photonlist(file):
    #TODO Add arguments to pass through a query
    tic = time.time()
    f = ObsFile(file)
    table = SharedTable(f.photonTable.shape)
    f.photonTable.read(out=table.data)
    ram = table.data.size*table.data.itemsize/1024/1024/1024.0
    msg = 'Created a shared table with {size} rows from {file} in {time:.2f} s, using {ram:.2f} GB'
    getLogger(__name__).info(msg.format(file=file, size=f.photonTable.shape[0], time=time.time()-tic, ram=ram))
    return table


class SharedPhotonList(object):
    """multiprocessingsafe shared photon table, readonly!!!!"""
    def __init__(self, file):

        file = os.path.abspath(file)
        self._primary = True
        self._name = file.replace(os.path.sep, '_')
        try:
            SharedArray.delete("shm://{}".format(self._name))
            getLogger(__name__).debug("Deleted existing shared memory store {}".format(self._name))
        except FileNotFoundError:
            pass
        f = ObsFile(file)
        tic = time.time()
        self.data = np.frombuffer(SharedArray.create("shm://{}".format(self._name), f.photonTable.shape,
                                                     dtype=PhotonNumpyType), dtype=PhotonNumpyType)
        f.photonTable.read(out=self.data)
        toc = time.time()
        ram = self.data.size * self.data.itemsize / 1024 / 1024 / 1024.0
        msg = 'Created a shared table with {size} rows from {file} in {time:.2f} s, using {ram:.2f} GB'
        getLogger(__name__).debug(msg.format(file=file, size=f.photonTable.shape[0], time=toc - tic, ram=ram))

    def __getstate__(self):
        d = dict(__dict__)
        d.pop('data', None)
        d.pop('raw')
        return d

    def __setstate__(self, state):
        self.__dict__ = state
        self._primary = False
        getLogger(__name__).debug('Attaching to ' + self._name)
        self.data = np.frombuffer(SharedArray.attach("shm://{}".format(self._name), dtype=PhotonNumpyType))

    def __del__(self):
        if self._primary:
            getLogger(__name__).debug('Deleting '+self._name)
            SharedArray.delete("shm://{}".format(self._name))


class ObsFile(object):
    h = astropy.constants.h.to('eV s').value
    c = astropy.constants.c.to('m/s').value
    nCalCoeffs = 3
    tickDuration = 1e-6  # each integer value is 1 microsecond

    def __init__(self, fileName, mode='read', verbose=False):
        """
        Create ObsFile object and load in specified HDF5 file.

        Parameters
        ----------
            fileName: String
                Path to HDF5 File
            mode: String
                'read' or 'write'. File should be opened in 'read' mode 
                unless you are applying a calibration.
            verbose: bool
                Prints debug messages if True
        Returns
        -------
            ObsFile instance
                
        """
        self.mode = 'write' if mode.lower() in ('write', 'w', 'a', 'append') else 'read'
        self.verbose = verbose
        self.tickDuration = ObsFile.tickDuration
        self.noResIDFlag = 2 ** 32 - 1  # All pixels should have a unique resID. But if for some reason it doesn't, it'll have this resID
        self.wvlLowerLimit = None
        self.wvlUpperLimit = None
        self.filterIsApplied = False
        # self.timeMaskExists = False
        # self.makeMaskVersion = None
        self.ticksPerSec = int(1.0 / self.tickDuration)
        self.intervalAll = interval[0.0, (1.0 / self.tickDuration) - 1]
        self.photonTable = None
        self.fullFileName = fileName
        self.fileName = os.path.basename(fileName)
        self.header = None
        self.titles = None
        self.info = None
        self.defaultWvlBins = None
        self.beamImage = None
        self._flagArray = None  # set in loadFile
        self.nXPix = None
        self.nYPix = None
        self._mdcache = None
        self.loadFile(fileName)

    def __del__(self):
        """
        Closes the obs file and any cal files that are open
        """
        try:
            self.file.close()
        except:
            pass

    def __str__(self):
        return 'ObsFile: '+self.fullFileName

    def enablewrite(self):
        """USE CARE IN A THREADED ENVIRONMENT"""
        if self.mode == 'write':
            return
        self.file.close()
        self.mode = 'write'
        self.loadFile(self.fullFileName)

    def disablewrite(self):
        """USE CARE IN A THREADED ENVIRONMENT"""
        if self.mode == 'read':
            return
        self.file.close()
        self.mode = 'read'
        self.loadFile(self.fullFileName)

    def loadFile(self, fileName):
        """ Opens file and loads obs file attributes and beammap """
        self.fileName = os.path.basename(fileName)
        self.fullFileName = fileName
        getLogger(__name__).debug("Loading {} in {} mode.".format(self.fullFileName, self.mode))
        try:
            self.file = tables.open_file(self.fullFileName, mode='a' if self.mode == 'write' else 'r')
        except (IOError, OSError):
            raise

        # get the header
        self.header = self.file.root.header.header
        self.titles = self.header.colnames
        self.info = self.header[0]  # header is a table with one row

        # get important cal params
        self.defaultWvlBins = ObsFile.makeWvlBins(self.info['energyBinWidth'], self.info['wvlBinStart'],
                                                  self.info['wvlBinEnd'])
        # get the beam image.
        self.beamImage = self.file.get_node('/BeamMap/Map').read()
        self._flagArray = self.file.get_node('/BeamMap/Flag')  #The absence of .read() here is correct
        self.nXPix, self.nYPix = self.beamImage.shape
        self.photonTable = self.file.get_node('/Photons/PhotonTable')

    def resIDs(self):
        return np.unique(self.beamImage.ravel())

    def getFromHeader(self, name):
        """
        Returns a requested entry from the obs file header
        eg. 'expTime'
        """
        entry = self.info[self.titles.index(name)]
        return entry

    def detailed_str(self):
        t=self.photonTable.read()
        tinfo = repr(self.photonTable).replace('\n', '\n\t\t')
        if np.all(t['Time'][:-1] <= t['Time'][1:]):
            sort = 'Time '
        elif np.all(t['ResID'][:-1] <= t['ResID'][1:]):
            sort = 'ResID '
        else:
            sort = 'Un'

        msg = ('{file}:\n'
               '\t{nphot:.3g} photons, {sort}sorted\n'
               '\tT= {start} - {stop} ({dur} s)\n'
               '\tTable repr: {tbl}\n'
               '\t{dirty}\n'
               '\twave: {wave}\n'
               '\tflat: {flat}\n')

        dirty = ', '.join([n for n in self.photonTable.colnames
                           if self.photonTable.cols._g_col(n).index is not None and
                           self.photonTable.cols._g_col(n).index.dirty])

        s = msg.format(file=self.fullFileName, nphot=len(self.photonTable), sort=sort, tbl=tinfo,
                       start=t['Time'].min(), stop=t['Time'].max(), dur=self.info['expTime'],
                       dirty='Column(s) {} have dirty indices.'.format(dirty) if dirty else 'No columns dirty',
                       wave=self.info['wvlCalFile'], #self.info['isWvlCalibrated'] else 'None'
                       flat=self.info['fltCalFile'] if 'fltCalFile' in self.info.dtype.names else 'None')
        return s

    def xy(self, photons):
        """Return a tuple of two arrays corresponding to the x & y pixel positions of the given photons"""
        flatbeam = self.beamImage.flatten()
        beamsorted = np.argsort(flatbeam)
        ind = np.searchsorted(flatbeam[beamsorted], photons["ResID"])
        return np.unravel_index(beamsorted[ind], self.beamImage.shape)

    @property
    def duration(self):
        return self.info['expTime']

    @property
    def startTime(self):
        return self.info['startTime']

    @property
    def stopTime(self):
        return self.info['startTime'] + self.info['expTime']

    @property
    def flag_names(self):
        """
        The ordered list of flag names associated with the file.

        Changing this once it is initialized is at your own peril!
        """
        ret = self.extensible_header_store.get('flags', [])
        if not ret:
            getLogger(__name__).warning('Flag names were not attached at time of H5 creation. '
                                        'If beammap flags have changed since then things WILL break. '
                                        'You must recreate the H5 file.')
            ret = tuple(pixelflags.FLAG_LIST)
            self.enablewrite()
            self.modifyHeaderEntry('flags', ret)
            self.disablewrite()
        return ret

    @property
    def pixelBadMask(self):
        """A boolean image with true where pixel data has probllems """
        return self.flagMask(pixelflags.PROBLEM_FLAGS)

    def flagMask(self, flag_set, pixel=(slice(None), slice(None)), allow_unknown_flags=True, all_flags=False):
        """
        Test to see if a flag is set on a given pixel or set of pixels

        :param pixel: (x,y) of pixel, 2d slice, list of (x,y), if not specified all pixels are used
        :param flag_set:
        :param allow_unknown_flags:
        :param all_flags: Require all specified flags to be set for the mask to be True
        :return:
        """

        x, y = zip(*pixel) if isinstance(pixel[0], tuple) else pixel

        if len(set(pixelflags.FLAG_LIST).difference(flag_set)) and not allow_unknown_flags:
            return False if isinstance(x, int) else np.zeros_like(self._flagArray[x,y], dtype=bool)

        if not flag_set:
            return True if isinstance(x, int) else np.ones_like(self._flagArray[x, y], dtype=bool)

        bitmask = self.flag_bitmask(flag_set)
        bits = self._flagArray[x,y] & bitmask
        return bits == bitmask if all_flags else bits.astype(bool)

    def flag_bitmask(self, flag_names):
        return pixelflags.flag_bitmask(flag_names, flag_list=self.flag_names)

    def flag(self, flag, xCoord=slice(None), yCoord=slice(None)):
        """
        Applies a flag to the selected pixel on the BeamFlag array. Flag is a bitmask;
        new flag is bitwise OR between current flag and provided flag. Flag definitions
        can be found in mkidcore.pixelflags, flags extant when file was created are in self.flag_names

        Named flags must be converged to bitmask via self.flag_bitmask(flag names) first

        Parameters
        ----------
        xCoord: int
            x-coordinate of pixel or a slice
        yCoord: int
            y-coordinate of pixel or a slice
        flag: int
            Flag to apply to pixel
        """
        if self.mode != 'write':
            raise Exception("Must open file in write mode to do this!")
        flag = np.asarray(flag)
        pixelflags.valid(flag, error=True)
        if not np.isscalar(flag) and self._flagArray[yCoord, xCoord].shape != flag.shape:
            raise RuntimeError('flag must be scalar or match the desired region selected by x & y coordinates')
        self._flagArray[yCoord, xCoord] |= flag
        self._flagArray.flush()

    def unflag(self, flag, xCoord=slice(None), yCoord=slice(None)):
        """
        Resets the specified flag in the BeamFlag array to 0. Flag is a bitmask;
        only the bit specified by 'flag' is reset. Flag definitions
        can be found in Headers/pipelineFlags.py.

        Named flags must be converged to bitmask via self.flag_bitmask(flag names) first

        Parameters
        ----------
        xCoord: int
            x-coordinate of pixel
        yCoord: int
            y-coordinate of pixel
        flag: int
            Flag to undo
        """
        if self.mode != 'write':
            raise Exception("Must open file in write mode to do this!")
        flag = np.asarray(flag)
        pixelflags.valid(flag, error=True)
        if not np.isscalar(flag) and self._flagArray[yCoord, xCoord].shape != flag.shape:
            raise RuntimeError('flag must be scalar or match the desired region selected by x & y coordinates')
        self._flagArray[yCoord, xCoord] &= ~flag
        self._flagArray.flush()

    def query(self, startw=None, stopw=None, startt=None, stopt=None, resid=None, intt=None):
        """
        intt takes precedence, All none is a null result

        :param stopt:
        :param intt:
        :param startw: number or none
        :param stopw: number or none
        :param startt: number or none
        :param resid: number, list/array or None
        :return:
        """

        startt = startt if startt else None  # don't query on 0 its slower

        try:
            startt = int(startt * self.ticksPerSec)  # convert to us
        except TypeError:
            pass

        try:
            stopt = int(stopt * self.ticksPerSec)
        except TypeError:
            pass

        if intt is not None:
            stopt = (startt if startt is not None else 0) + int(intt * self.ticksPerSec)

        if resid is None:
            resid = tuple()

        try:
            iter(resid)
        except TypeError:
            resid = [resid]

        res = '|'.join(['(ResID=={})'.format(r) for r in map(int, resid)])
        res = '(' + res + ')' if '|' in res and res else res
        tp = '(Time < stopt)'
        tm = '(Time >= startt)'
        wm = '(Wavelength >= startw)'
        wp = '(Wavelength < stopw)'
        # should follow '{res} & ( ({time}) & ({wave}))'

        if startw is not None:
            if stopw is not None:
                wave = '({} & {})'.format(wm, wp)
            else:
                wave = wm
        elif stopw is not None:
            wave = wp
        else:
            wave = ''

        if startt is not None:
            if stopt is not None:
                timestr = '({} & {})'.format(tm, tp)
            else:
                timestr = tm
        elif stopt is not None:
            timestr = tp
        else:
            timestr = ''

        query = res
        if res and (timestr or wave):
            query += '&'
        if res and timestr and wave:
            query += '('

        query += timestr
        if timestr and wave:
            query += '&'

        query += wave
        if res and timestr and wave:
            query += ')'

        if not query:
            # TODO make dtype pull from mkidcore.headers
            # TODO check whether dtype for Time should be u4 or u8. u4 loses
            #  a bunch of leading bits, but it may not matter.
            getLogger(__name__).debug('Null Query, returning empty result')
            return np.array([], dtype=[('ResID', '<u4'), ('Time', '<u4'), ('Wavelength', '<f4'),
                                       ('SpecWeight', '<f4'), ('NoiseWeight', '<f4')])
        else:
            tic = time.time()
            try:
                q = self.photonTable.read_where(query)
            except SyntaxError:
                raise
            toc = time.time()
            msg = 'Fetched {}/{} rows in {:.3f}s using indices {} for query {} \n\t st:{} et:{} sw:{} ew:{}'
            getLogger(__name__).debug(msg.format(len(q), len(self.photonTable), toc - tic,
                                                 tuple(self.photonTable.will_query_use_indexing(query)), query,
                                                 *map(lambda x: '{:.2f}'.format(x) if x is not None else 'None',
                                                      (startt, stopt, startw, stopw))))
            return q

    def get_wcs(self, derotate=True, wcs_timestep=None, target_coordinates=None, wave_axis=False, first_time=None):
        """

        :param wcs_timestep:
        :param target_coordinates: SkyCoord or string to query simbad for
        :param derotate: [True, False]
                         True:  align each wcs solution to position angle = 0
                         False:  no correction angle
        :return:
        """

        #TODO add target_coordinates=None
        # 0) to header info during HDF creation, also add all fits header info from dashboard log

        md = self.metadata()
        ditherHome = md.dither_home
        ditherReference = md.dither_ref
        ditherPos = md.dither_pos
        platescale = md.platescale  #units should be mas/pix
        getLogger(__name__).debug(f'ditherHome: {md.dither_home} (conex units -3<x<3), '
                                  f'ditherReference: {md.dither_ref} (pix 0<x<150), '
                                  f'ditherPos: {md.dither_pos} (conex units -3<x<3), '
                                  f'platescale: {md.platescale} (mas/pix ~10)')

        if isinstance(platescale, u.Quantity):
            platescale = platescale.to(u.mas)
        else:
            platescale = platescale * u.mas

        # TODO remove this check once the relevant h5 files have been corrected
        try:
            rough_mec_platescale_mas = 10*u.mas
            np.testing.assert_array_almost_equal(platescale.value, rough_mec_platescale_mas.value)
        except AssertionError:
            getLogger(__name__).warning(f"Setting the platescale to MEC's {rough_mec_platescale_mas.value} mas/pix")
            platescale = rough_mec_platescale_mas

        if target_coordinates is not None:
            if not isinstance(target_coordinates, SkyCoord):
                target_coordinates = SkyCoord.from_name(target_coordinates)
        else:
            target_coordinates = SkyCoord(md.ra, md.dec, unit=('hourangle', 'deg'))

        apo = Observer.at_site(md.observatory)

        if wcs_timestep is None:
            wcs_timestep = self.info['expTime']

        # sample_times upper boundary is limited to the user defined end time
        sample_times = np.arange(self.info['startTime'], self.info['startTime']+self.info['expTime'], wcs_timestep)
        getLogger(__name__).debug("sample_times: %s", sample_times)

        device_orientation = np.deg2rad(md.device_orientation)
        if derotate is True:
            times = astropy.time.Time(val=sample_times, format='unix')
            parallactic_angles = apo.parallactic_angle(times, target_coordinates).value  # radians
            corrected_sky_angles = -parallactic_angles - device_orientation
        else:
            # corrected_sky_angles = np.zeros_like(sample_times)
            single_time = np.full_like(sample_times, fill_value=first_time)
            getLogger(__name__).info(f"Derotate off. Using single PA at time: {single_time}")
            single_times = astropy.time.Time(val=single_time, format='unix')
            single_parallactic_angle = apo.parallactic_angle(single_times, target_coordinates).value  # radians
            corrected_sky_angles = -single_parallactic_angle - device_orientation

        getLogger(__name__).debug("Correction angles: %s", corrected_sky_angles)

        obs_wcs_seq = []
        for t, ca in enumerate(corrected_sky_angles):
            rotation_matrix = np.array([[np.cos(ca), -np.sin(ca)],
                                        [np.sin(ca), np.cos(ca)]])

            ref_pixel = compute_wcs_ref_pixel(ditherPos, ditherHome, ditherReference)

            if wave_axis:
                obs_wcs = wcs.WCS(naxis=3)
                obs_wcs.wcs.crpix = [ref_pixel[0], ref_pixel[1], 1]
                obs_wcs.wcs.crval = [target_coordinates.ra.deg, target_coordinates.dec.deg, self.wvlbins[0] / 1e9]
                obs_wcs.wcs.ctype = ["RA--TAN", "DEC-TAN", "WAVE"]
                obs_wcs.naxis3 = obs_wcs._naxis3 = self.nwvlbins
                obs_wcs.wcs.pc = np.eye(3)
                obs_wcs.wcs.cdelt = [platescale.to(u.deg).value, platescale.to(u.deg).value, (self.wvlbins[1] - self.wvlbins[0]) / 1e9]
                obs_wcs.wcs.cunit = ["deg", "deg", "m"]
            else:
                obs_wcs = wcs.WCS(naxis=2)
                obs_wcs.wcs.ctype = ["RA--TAN", "DEC-TAN"]

                obs_wcs.wcs.crval = np.array([target_coordinates.ra.deg, target_coordinates.dec.deg])
                obs_wcs.wcs.crpix = ref_pixel

                obs_wcs.wcs.pc = rotation_matrix
                obs_wcs.wcs.cdelt = [platescale.to(u.deg).value, platescale.to(u.deg).value]
                obs_wcs.wcs.cunit = ["deg", "deg"]

            header = obs_wcs.to_header()
            obs_wcs_seq.append(header)

        return obs_wcs_seq

    def getPixelPhotonList(self, xCoord=None, yCoord=None, resid=None, firstSec=0, integrationTime=-1, wvlStart=None,
                           wvlStop=None, forceRawPhase=False):
        """
        Retrieves a photon list at xCoord,yCoord using the attached beammap.

        Parameters
        ----------
        xCoord: int or iterable valid to index arrays
            x-coordinate of pixel in beammap
        yCoord: int or iterable valid to index arrays
            y-coordinate index of pixel in beammap
        resID: int or iterable valid to index arrays, takes precidence over x, y
        firstSec: float
            Photon list start time, in seconds relative to beginning of file
        integrationTime: float
            Photon list end time, in seconds relative to firstSec.
            If -1, goes to end of file
        wvlStart: float
            Desired start wavelength range (inclusive). Must satisfy wvlStart <= wvlStop.
            If None, includes all wavelengths less than wvlStop. If file is not wavelength calibrated, this parameter
            specifies the range of desired phase heights.
        wvlStop: float
            Desired stop wavelength range (non-inclusive). Must satisfy wvlStart <= wvlStop.
            If None, includes all wavelengths greater than wvlStart. If file is not wavelength calibrated, this parameter
            specifies the range of desired phase heights.
        forceRawPhase: bool
            If the ObsFile is not wavelength calibrated this flag does nothing.
            If the ObsFile is wavelength calibrated (ObsFile.info['isWvlCalibrated'] = True) then:
             - forceRawPhase=True will return all the photons in the list (might be phase heights instead of wavelengths)
             - forceRawPhase=False is guaranteed to only return properly wavelength calibrated photons in the photon list

        Returns
        -------
        Structured Numpy Array
            Each row is a photon.
            Columns have the following keys: 'Time', 'Wavelength', 'SpecWeight', 'NoiseWeight'

        Time is in microseconds
        Wavelength is in degrees of phase height or nanometers
        SpecWeight is a float in [0,1]
        NoiseWeight is a float in [0,1]
        :param resid:

        """
        try:
            if wvlStop < wvlStart:
                raise ValueError('Invalid wavelength range')
        except TypeError:
            pass
        if firstSec is not None and firstSec > self.info['expTime']:
            raise ValueError('Start time not in file.')

        resid = self.beamImage[xCoord, yCoord] if resid is None else resid

        return self.query(startw=wvlStart, stopw=wvlStop, startt=firstSec if firstSec else None,
                          resid=resid, intt=None if integrationTime == -1 else integrationTime)

    def getFits(self, firstSec=0, integrationTime=None, applyWeight=False, applyTPFWeight=False,
                wvlStart=None, wvlStop=None, cube=False, countRate=True):
        """
        Return a time-flattened spectral cube of the counts integrated from firstSec to firstSec+integrationTime.
        If integration time is -1, all time after firstSec is used.
        If weighted is True, flat cal weights are applied.
        If fluxWeighted is True, spectral shape weights are applied.
        """


        if integrationTime is None:
            integrationTime = self.info['expTime']

        # Retrieval rate is about 2.27Mphot/s for queries in the 100-200M photon range
        masterPhotonList = self.query(startt=firstSec if firstSec else None, intt=integrationTime,
                                      startw=wvlStart, stopw=wvlStop)
        weights = None
        if applyWeight:
            weights = masterPhotonList['SpecWeight']
        if applyTPFWeight:
            if weights is not None:
                weights *= masterPhotonList['NoiseWeight']
            else:
                weights = masterPhotonList['NoiseWeight']

        tic = time.time()
        if cube:

            wvlBinEdges = self.defaultWvlBins.size
            nWvlBins = wvlBinEdges.size - 1
            data = np.zeros((self.nXPix, self.nYPix, nWvlBins))

            ridbins = sorted(self.beamImage.ravel())
            ridbins = np.append(ridbins, max(ridbins) + 1)
            hist, xedg, yedg = np.histogram2d(masterPhotonList['ResID'], masterPhotonList['Wavelength'],
                                              bins=(ridbins, wvlBinEdges), weights=weights)

            toc = time.time()
            xe = xedg[:-1]
            for (x, y), resID in np.ndenumerate(self.beamImage):  # 3% % of the time
                if self.flagMask(pixelflags.PROBLEM_FLAGS, (x, y)):
                    continue
                data[x, y, :] = hist[xe == resID]
        else:
            data = np.zeros((self.nXPix, self.nYPix))
            ridbins = sorted(self.beamImage.ravel())
            ridbins = np.append(ridbins, max(ridbins) + 1)
            hist, xedg = np.histogram(masterPhotonList['ResID'], bins=ridbins, weights=weights)

            toc = time.time()
            xe = xedg[:-1]
            for (x, y), resID in np.ndenumerate(self.beamImage):
                if self.flagMask(pixelflags.PROBLEM_FLAGS, (x, y)):
                    continue
                data[x, y] = hist[xe == resID]

        toc2 = time.time()
        getLogger(__name__).debug('Histogrammed data in {:.2f} s, reformatting in {:.2f}'.format(toc2 - tic,
                                                                                                toc2 - toc))
        hdu = fits.PrimaryHDU()
        header = hdu.header

        md = self.metadata(timestamp=firstSec)
        if md is not None:
            for k, v in md.items():
                if k.lower() == 'comments':
                    for c in v:
                        header['comment'] = c
                else:
                    try:
                        header[k] = v
                    except ValueError:
                        header[k] = str(v).replace('\n','_')
        else:
            getLogger(__name__).warning('No metadata found to add to fits header')

        wcs = self.get_wcs(wave_axis=cube)[0]
        header.update(wcs)

        #TODO set the header units for the extensions
        hdul = fits.HDUList([fits.PrimaryHDU(header=header),
                             fits.ImageHDU(data=data/integrationTime if countRate else data,
                                           header=header, name='SCIENCE'),
                             fits.ImageHDU(data=np.sqrt(data), header=header, name='VARIANCE'),
                             fits.ImageHDU(data=self._flagArray, header=header, name='FLAGS')])
        return hdul

    def getPixelCountImage(self, firstSec=0, integrationTime=None, wvlStart=None, wvlStop=None, applyWeight=False,
<<<<<<< HEAD
                            applyTPFWeight=False, scaleByEffInt=False, exclude_flags=tuple(), hdu=False):
=======
                            applyTPFWeight=False, scaleByEffInt=False, exclude_flags=pixelflags.PROBLEM_FLAGS, hdu=False):
>>>>>>> 7d05fa63
        """
        Returns an image of pixel counts over the entire array between firstSec and firstSec + integrationTime. Can specify calibration weights to apply as
        well as wavelength range.

        Parameters
        ----------
        firstSec: float
            Photon list start time, in seconds relative to beginning of file
        integrationTime: float
            Photon list end time, in seconds relative to firstSec.
            If -1, goes to end of file
        wvlRange: (float, float)
            Desired wavelength range of photon list. Must satisfy wvlRange[0] < wvlRange[1].
            If None, includes all wavelengths. If file is not wavelength calibrated, this parameter
            specifies the range of desired phase heights.
        applyWeight: bool
            If True, applies the spectral/flat/linearity weight
        applyTPFWeight: bool
            If True, applies the true positive fraction (noise) weight
        scaleByEffInt: bool
            If True, scales each pixel by (total integration time)/(effective integration time)
        flagToUse: int
            Specifies (bitwise) pixel flags that are suitable to include in image. For
            flag definitions see 'h5FileFlags' in Headers/pipelineFlags.py

        Returns
        -------
        Dictionary with keys:
            'image': 2D numpy array, image of pixel counts
            'effIntTimes':2D numpy array, image effective integration times after time-masking is
           `          accounted for.
           :param wvlStart:
           :param wvlStop:
           :param hdu:
        """
        if integrationTime is None:
            integrationTime = self.info['expTime']

        image = np.zeros((self.nXPix, self.nYPix))

        # TODO Actually compute the effective integration time
        effIntTime = np.full((self.nXPix, self.nYPix), integrationTime)

        masterPhotonList = self.query(startt=firstSec if firstSec else None, startw=wvlStart,
                                      stopw=wvlStop, intt=integrationTime)

        weights = None
        if applyWeight:
            weights = masterPhotonList['SpecWeight']

        if applyTPFWeight:
            if weights is not None:
                weights *= masterPhotonList['NoiseWeight']
            else:
                weights = masterPhotonList['NoiseWeight']

        # 11.4s on MEC data with 173Mphot
        tic = time.time()
        ridbins = sorted(self.beamImage.ravel())
        ridbins = np.append(ridbins, max(ridbins) + 1)
        hist, ridbins = np.histogram(masterPhotonList['ResID'], bins=ridbins, weights=weights)

        toc = time.time()
        resIDs = ridbins[:-1]
        for (x, y), resID in np.ndenumerate(self.beamImage): # 4 % of the time
            if self.flagMask(exclude_flags, (x, y)) and any(exclude_flags):
                continue
            image[x, y] = hist[resIDs == resID]
        toc2 = time.time()
        getLogger(__name__).debug('Histogrammed data in {:.2f} s, reformatting in {:.2f}'.format(toc2 - tic,
                                                                                                 toc2 - toc))
        if hdu:
            ret = fits.ImageHDU(data=image)
            return ret
        else:
            return {'image': image, 'effIntTime': effIntTime}

    def getCircularAperturePhotonList(self, centerXCoord, centerYCoord, radius,
                                      firstSec=0, integrationTime=-1, wvlStart=None,
                                      wvlStop=None, flagToUse=0):
        """
        Retrieves a photon list for the specified circular aperture.
        For pixels that partially overlap with the region, all photons
        are included, and the overlap fraction is multiplied into the
        'NoiseWeight' column.

        Parameters
        ----------
        centerXCoord: float
            x-coordinate of aperture center (pixel units)
        centerYCoord: float
            y-coordinate of aperture center (pixel units)
        radius: float
            radius of aperture
        firstSec: float
            Photon list start time, in seconds relative to beginning of file
        integrationTime: float
            Photon list end time, in seconds relative to firstSec.
            If -1, goes to end of file
        wvlRange: (float, float)
            Desired wavelength range of photon list. Must satisfy wvlRange[0] <= wvlRange[1].
            If None, includes all wavelengths.
        flagToUse: int
            Specifies (bitwise) pixel flags that are suitable to include in photon list. For
            flag definitions see 'h5FileFlags' in Headers/pipelineFlags.py

        Returns
        -------
        Dictionary with keys:
            photonList: numpy structured array
                Time ordered photon list. Adds resID column to keep track
                of individual pixels
            effQE: float
                Fraction of usable pixel area inside aperture
            apertureMask: numpy array
                Image of effective pixel weight inside aperture. "Pixel weight"
                for now is just the area of overlap w/ aperture, with dead
                pixels set to 0.
                :param wvlStart:
                :param wvlStop:

        """
        raise RuntimeError('Update this to query all at the same time and fix flags')
        center = PixCoord(centerXCoord, centerYCoord)
        apertureRegion = CirclePixelRegion(center, radius)
        exactApertureMask = apertureRegion.to_mask('exact').data
        boolApertureMask = exactApertureMask > 0
        apertureMaskCoords = np.transpose(
            np.array(np.where(boolApertureMask)))  # valid coordinates within aperture mask
        photonListCoords = apertureMaskCoords + np.array(
            [apertureRegion.bounding_box.ixmin, apertureRegion.bounding_box.iymin])  # pixel coordinates in image

        # loop through valid coordinates, grab photon lists and store in photonList
        photonList = None
        for i, coords in enumerate(photonListCoords):
            if coords[0] < 0 or coords[0] >= self.nXPix or coords[1] < 0 or coords[1] >= self.nYPix:
                exactApertureMask[apertureMaskCoords[i, 0], apertureMaskCoords[i, 1]] = 0
                continue
            if not self.flagMask(flagToUse, (x, y)):
                exactApertureMask[apertureMaskCoords[i, 0], apertureMaskCoords[i, 1]] = 0
                continue

            pixPhotonList = self.getPixelPhotonList(coords[0], coords[1], firstSec, integrationTime, wvlStart, wvlStop)
            pixPhotonList['NoiseWeight'] *= exactApertureMask[apertureMaskCoords[i, 0], apertureMaskCoords[i, 1]]
            if photonList is None:
                photonList = pixPhotonList
            else:
                photonList = np.append(photonList, pixPhotonList)

        photonList = np.sort(photonList, order='Time')
        return photonList, exactApertureMask

    def _makePixelSpectrum(self, photonList, **kwargs):
        """
        Makes a histogram using the provided photon list
        """
        applyWeight = kwargs.pop('applyWeight', False)
        applyTPFWeight = kwargs.pop('applyTPFWeight', False)
        wvlStart = kwargs.pop('wvlStart', None)
        wvlStop = kwargs.pop('wvlStop', None)
        wvlBinWidth = kwargs.pop('wvlBinWidht', None)
        energyBinWidth = kwargs.pop('energyBinWidth', None)
        wvlBinEdges = kwargs.pop('wvlBinEdges', None)

        wvlStart = wvlStart if (wvlStart != None and wvlStart > 0.) else (
            self.wvlLowerLimit if (self.wvlLowerLimit != None and self.wvlLowerLimit > 0.) else 700)
        wvlStop = wvlStop if (wvlStop != None and wvlStop > 0.) else (
            self.wvlUpperLimit if (self.wvlUpperLimit != None and self.wvlUpperLimit > 0.) else 1500)

        wvlList = photonList['Wavelength']
        rawCounts = len(wvlList)

        weights = np.ones(len(wvlList))

        if applyWeight:
            weights *= photonList['SpecWeight']

        if applyTPFWeight:
            weights *= photonList['NoiseWeight']

        if (wvlBinWidth is None) and (energyBinWidth is None) and (
                wvlBinEdges is None):  # use default/flat cal supplied bins
            spectrum, wvlBinEdges = np.histogram(wvlList, bins=self.defaultWvlBins, weights=weights)

        else:  # use specified bins
            if applyWeight and self.info['isFlatCalibrated']:
                raise ValueError('Using flat cal, so flat cal bins must be used')
            elif wvlBinEdges is not None:
                assert wvlBinWidth is None and energyBinWidth is None, 'Histogram bins are overspecified!'
                spectrum, wvlBinEdges = np.histogram(wvlList, bins=wvlBinEdges, weights=weights)
            elif energyBinWidth is not None:
                assert wvlBinWidth is None, 'Cannot specify both wavelength and energy bin widths!'
                wvlBinEdges = ObsFile.makeWvlBins(energyBinWidth=energyBinWidth, wvlStart=wvlStart, wvlStop=wvlStop)
                spectrum, wvlBinEdges = np.histogram(wvlList, bins=wvlBinEdges, weights=weights)
            elif wvlBinWidth is not None:
                nWvlBins = int((wvlStop - wvlStart) / wvlBinWidth)
                spectrum, wvlBinEdges = np.histogram(wvlList, bins=nWvlBins, range=(wvlStart, wvlStop), weights=weights)

            else:
                raise Exception('Something is wrong with getPixelSpectrum...')

        if self.filterIsApplied == True:
            if not np.array_equal(self.filterWvlBinEdges, wvlBinEdges):
                raise ValueError("Synthetic filter wvlBinEdges do not match pixel spectrum wvlBinEdges!")
            spectrum *= self.filterTrans
        # if getEffInt is True:
        return {'spectrum': spectrum, 'wvlBinEdges': wvlBinEdges, 'rawCounts': rawCounts}

    def getTemporalCube(self, firstSec=None, integrationTime=None, applyWeight=False, applyTPFWeight=False,
                        startw=None, stopw=None, timeslice=None, timeslices=None,
                        exclude_flags=pixelflags.PROBLEM_FLAGS, hdu=False):
        """
        Return a wavelength-flattened spectral cube of the counts integrated from firstSec to firstSec+integrationTime.
        If stopt is None, all time after startt is used.
        If weighted is True, flat cal weights are applied.
        If fluxWeighted is True, spectral shape weights are applied.

        Timeslices is an optional array of cube time bin edges in seconds. If provided, timeslices takes precedence over startt,
        stopt, and timeslice.

        the timeslices returned will be in seconds

        [nx,ny,time]
        """
        if timeslices is not None:
            firstSec = timeslices.min()
            integrationTime = timeslices.max() - timeslices.min()
        else:
            # May not include data at tail end if timeslice does not evenly divide time window
            timeslices = np.arange(0 if firstSec is None else firstSec,
                                   (self.duration if integrationTime is None else integrationTime) + 1e-9, timeslice)
            firstSec = timeslices.min()
            integrationTime = timeslices.max() - timeslices.min()

        cube = np.zeros((self.nXPix, self.nYPix, timeslices.size-1))

        ## Retrieval rate is ~ ? Mphot/s for queries in the ~M photon range
        if not firstSec and not integrationTime and not startw and not stopw:
            masterPhotonList = self.photonTable.read()
        else:
            masterPhotonList = self.query(startt=firstSec, stopt=integrationTime, startw=startw, stopw=stopw)

        weights = None
        if applyWeight:
            weights = masterPhotonList['SpecWeight']
        if applyTPFWeight:
            weights = masterPhotonList['NoiseWeight'] if weights is None else weights*masterPhotonList['NoiseWeight']

        tic = time.time()
        ridbins = sorted(self.beamImage.ravel())
        ridbins = np.append(ridbins, max(ridbins) + 1)
        hist, xedg, yedg = np.histogram2d(masterPhotonList['ResID'], masterPhotonList['Time'],
                                          bins=(ridbins, timeslices*1e6), weights=weights)

        toc = time.time()
        xe = xedg[:-1]
        for (x, y), resID in np.ndenumerate(self.beamImage):  # 3% of the time
            if self.flagMask(exclude_flags, (x, y)):
                continue
            cube[x, y, :] = hist[xe == resID]
        toc2 = time.time()
        getLogger(__name__).debug('Histogramed data in {:.2f} s, reformatting in {:.2f}'.format(toc2 - tic, toc2 - toc))

        if hdu:
            ret = fits.ImageHDU(data=np.moveaxis(cube, 2, 0))
            getLogger(__name__).warning('Must integrate wavelength info into ImageHDU ctype kw and finish building hdu')
            #TODO finish returning hdu
            return ret
        else:
            return {'cube': cube, 'timeslices': timeslices, 'bad': self.pixelBadMask}

    def getSpectralCube(self, firstSec=0, integrationTime=None, applyWeight=False, applyTPFWeight=False,
                        wvlStart=700, wvlStop=1500, wvlBinWidth=None, energyBinWidth=None, wvlBinEdges=None,
                        exclude_flags=pixelflags.PROBLEM_FLAGS, hdu=False):
        """
        Return a time-flattened spectral cube of the counts integrated from firstSec to firstSec+integrationTime.
        If integration time is -1, all time after firstSec is used.
        If weighted is True, flat cal weights are applied.
        If fluxWeighted is True, spectral shape weights are applied.
        """
        if wvlBinEdges is not None:
            assert wvlBinWidth is None and energyBinWidth is None, 'Histogram bins are overspecified!'
        elif energyBinWidth is not None:
            assert wvlBinWidth is None, 'Cannot specify both wavelength and energy bin widths!'
            wvlBinEdges = self.makeWvlBins(energyBinWidth=energyBinWidth, wvlStart=wvlStart, wvlStop=wvlStop)
        elif wvlBinWidth is not None:
            wvlBinEdges = np.linspace(wvlStart, wvlStop, num=int((wvlStop - wvlStart) / wvlBinWidth) + 1)
        else:
            wvlBinEdges = self.defaultWvlBins.size
        nWvlBins = wvlBinEdges.size - 1

        if integrationTime == -1 or integrationTime is None:
            integrationTime = self.info['expTime']

        cube = np.zeros((self.nXPix, self.nYPix, nWvlBins))

        # TODO Actually compute the effective integration time
        effIntTime = np.full((self.nXPix, self.nYPix), integrationTime)

        ## Retrieval rate is about 2.27Mphot/s for queries in the 100-200M photon range
        masterPhotonList = self.query(startt=firstSec if firstSec else None, intt=integrationTime)

        # tic=time.time()  #14.39
        # r=self.photonTable.read(field='ResID')
        # t=self.photonTable.read(field='Time')
        # tic2=time.time()
        # u=t<5000000
        # r[u]
        # t[u]
        # print(tic2-tic, time.time()-tic2)
        #
        # tic=time.time()
        # d=self.photonTable.read()
        # tic2=time.time()
        # r=np.array(d['ResID'])
        # t=np.array(d['Time'])
        # u=t<5000000
        # r[u]
        # t[u]
        # print(tic2-tic, time.time()-tic2)
        # 4.766175985336304 0.4749867916107178
        # 3.8692047595977783 2.829094648361206

        weights = None
        if applyWeight:
            weights = masterPhotonList['SpecWeight']
        if applyTPFWeight:
            if weights is not None:
                weights *= masterPhotonList['NoiseWeight']
            else:
                weights = masterPhotonList['NoiseWeight']

        # option one
        # self.photonTable.itersorted('ResID', checkCSI=True)

        # option 2 pytables
        # grouped = df.groupby('A')
        # for name, group in grouped:

        # option 3 numpy_iter package
        # GroupBy(masterPhotonList['ResID']).split_sequence_as_iterable(masterPhotonList)

        # Option 4 np.histogram 2d ~5.25s on MEC data with 30Mphot
        tic = time.time()
        ridbins = sorted(self.beamImage.ravel())
        ridbins = np.append(ridbins, max(ridbins) + 1)
        hist, xedg, yedg = np.histogram2d(masterPhotonList['ResID'], masterPhotonList['Wavelength'],
                                          bins=(ridbins, wvlBinEdges), weights=weights)

        toc = time.time()
        xe = xedg[:-1]
        for (x, y), resID in np.ndenumerate(self.beamImage):  # 3% % of the time
            if not self.flagMask(exclude_flags, (x, y)):
                continue
            cube[x, y, :] = hist[xe == resID]
        toc2 = time.time()
        getLogger(__name__).debug('Histogramed data in {:.2f} s, reformatting in {:.2f}'.format(toc2 - tic, toc2 - toc))

        # Option 5: legacy 1183 s on MEC data with 30Mphot
        # cube2 = np.zeros((self.nXPix, self.nYPix, nWvlBins))
        # rawCounts = np.zeros((self.nXPix,self.nYPix))
        # tic = time.time()
        # resIDs = masterPhotonList['ResID']
        # for (xCoord, yCoord), resID in np.ndenumerate(self.beamImage): #162 ms/loop
        #     #all the time
        #     photonList = masterPhotonList[resIDs == resID] if self.flagMask(exclude_flags, (xCoord,yCoord)) else emptyPhotonList
        #     x = self._makePixelSpectrum(photonList, applyWeight=applyWeight, applyTPFWeight=applyTPFWeight,
        #                                 wvlBinEdges=wvlBinEdges)
        #     cube2[xCoord, yCoord, :] = x['spectrum']
        #     rawCounts[xCoord, yCoord] = x['rawCounts']
        # toc = time.time()
        # getLogger(__name__).debug(('Cubed data in {:.2f} s using old'
        #                           ' approach. Cubes same {}').format(toc - tic, (cube==cube2).all()))

        if hdu:
            ret = fits.ImageHDU(data=cube)
            getLogger(__name__).warning('Must integrate wavelength info into ImageHDU ctype kw and finish building hdu')
            #TODO finish returning hdu
            return ret
        else:
            return {'cube': cube, 'wvlBinEdges': wvlBinEdges, 'effIntTime': effIntTime}

    def getPixelSpectrum(self, xCoord, yCoord, firstSec=0, integrationTime=-1,
                         applyWeight=False, applyTPFWeight=False, wvlStart=None, wvlStop=None,
                         wvlBinWidth=None, energyBinWidth=None, wvlBinEdges=None, timeSpacingCut=None):
        """
        returns a spectral histogram of a given pixel integrated from firstSec to firstSec+integrationTime,
        and an array giving the cutoff wavelengths used to bin the wavelength values

        Wavelength Bin Specification:
        Depends on parameters: wvlStart, wvlStop, wvlBinWidth, energyBinWidth, wvlBinEdges.
        Can only specify one of: wvlBinWidth, energyBinWidth, or wvlBinEdges. If none of these are specified,
        default wavelength bins are used. If flat calibration exists and is applied, flat cal wavelength bins
        must be used.

        Parameters
        ----------
        xCoord: int
            x-coordinate of desired pixel.
        yCoord: int
            y-coordinate index of desired pixel.
        firstSec: float
            Start time of integration, in seconds relative to beginning of file
        integrationTime: float
            Total integration time in seconds. If -1, everything after firstSec is used
        applyWeight: bool
            If True, weights counts by spectral/flat/linearity weight
        applyTPFWeight: bool
            If True, weights counts by true positive fraction (noise weight)
        wvlStart: float
            Start wavelength of histogram. Only used if wvlBinWidth or energyBinWidth is
            specified (otherwise it's redundant). Defaults to self.wvlLowerLimit or 7000.
        wvlEnd: float
            End wavelength of histogram. Only used if wvlBinWidth or energyBinWidth is
            specified. Defaults to self.wvlUpperLimit or 15000
        wvlBinWidth: float
            Width of histogram wavelength bin. Used for fixed wavelength bin widths.
        energyBinWidth: float
            Width of histogram energy bin. Used for fixed energy bin widths.
        wvlBinEdges: numpy array of floats
            Specifies histogram wavelength bins. wvlStart and wvlEnd are ignored.
        timeSpacingCut: ????
            Legacy; unused


        Returns
        -------
        Dictionary with keys:
            'spectrum' - spectral histogram of given pixel.
            'wvlBinEdges' - edges of wavelength bins
            'effIntTime' - the effective integration time for the given pixel
                           after accounting for hot-pixel time-masking.
            'rawCounts' - The total number of photon triggers (including from
                            the noise tail) during the effective exposure.
                            :param wvlStop:
        """

        photonList = self.getPixelPhotonList(xCoord, yCoord, firstSec=firstSec, integrationTime=integrationTime)
        return self._makePixelSpectrum(photonList, applyWeight=applyWeight,
                                       applyTPFWeight=applyTPFWeight, wvlStart=wvlStart, wvlStop=wvlStop,
                                       wvlBinWidth=wvlBinWidth, energyBinWidth=energyBinWidth,
                                       wvlBinEdges=wvlBinEdges, timeSpacingCut=timeSpacingCut)

    def applyWaveCal(self, solution):
        """
        loads the wavelength cal coefficients from a given file and applies them to the
        wavelengths table for each pixel. ObsFile must be loaded in write mode. Dont call updateWavelengths !!!

        Note that run-times longer than ~330s for a full MEC dither (~70M photons, 8kpix) is a regression and
        something is wrong. -JB 2/19/19
        """
        # check file_name and status of obsFile
        if self.info['isWvlCalibrated']:
            getLogger(__name__).info('Data already calibrated using {}'.format(self.info['wvlCalFile']))
            return
        getLogger(__name__).info('Applying {} to {}'.format(solution, self.fullFileName))
        self.photonTable.autoindex = False  # Don't reindex every time we change column
        # apply waveCal
        tic = time.time()
        for (row, column), resID in np.ndenumerate(self.beamImage):
            self.unflag(self.flag_bitmask([f for f in pixelflags.FLAG_LIST if f.startswith('wavecal')]),
                                        xCoord=column, yCoord=row)
            self.flag(self.flag_bitmask(pixelflags.to_flag_names('wavecal', solution.get_flag(res_id=resID))),
                                        xCoord=column, yCoord=row)

            if not solution.has_good_calibration_solution(res_id=resID):
                continue

            calibration = solution.calibration_function(res_id=resID, wavelength_units=True)

            indices = self.photonTable.get_where_list('ResID==resID')
            if not indices.size:
                continue
            if (np.diff(indices) == 1).all():  # This takes ~475s for ALL photons combined on a 70Mphot file.
                # getLogger(__name__).debug('Using modify_column')
                phase = self.photonTable.read(start=indices[0], stop=indices[-1] + 1, field='Wavelength')
                self.photonTable.modify_column(start=indices[0], stop=indices[-1] + 1, column=calibration(phase),
                                               colname='Wavelength')
            else:  # This takes 3.5s on a 70Mphot file!!!
                raise NotImplementedError('This code path is impractically slow at present.')
                getLogger(__name__).debug('Using modify_coordinates')
                rows = self.photonTable.read_coordinates(indices)
                rows['Wavelength'] = calibration(rows['Wavelength'])
                self.photonTable.modify_coordinates(indices, rows)
                getLogger(__name__).debug('Wavelength updated in {:.2f}s'.format(time.time() - tic2))

        self.modifyHeaderEntry(headerTitle='isWvlCalibrated', headerValue=True)
        self.modifyHeaderEntry(headerTitle='wvlCalFile', headerValue=str.encode(solution.name))
        self.photonTable.reindex_dirty()  # recompute "dirty" wavelength index
        self.photonTable.autoindex = True  # turn on auto-indexing
        self.photonTable.flush()
        getLogger(__name__).info('Wavecal applied in {:.2f}s'.format(time.time()-tic))

    def applyHotPixelMask(self, hot_mask, unstable_mask):
        """
        loads the wavelength cal coefficients from a given file and applies them to the
        wavelengths table for each pixel. ObsFile must be loaded in write mode. Dont call updateWavelengths !!!

        Note that run-times longer than ~330s for a full MEC dither (~70M photons, 8kpix) is a regression and
        something is wrong. -JB 2/19/19
        """
        tic = time.time()
        getLogger(__name__).info('Applying a hot pixel mask to {}'.format(self.fullFileName))
        self.flag(self.flag_bitmask('pixcal.hot') * hot_mask)
        self.flag(self.flag_bitmask('pixcal.unstable') * unstable_mask)
        self.modifyHeaderEntry(headerTitle='isHotPixMasked', headerValue=True)
        getLogger(__name__).info('Mask applied applied in {:.2f}s'.format(time.time()-tic))

    @property
    def wavelength_calibrated(self):
        return self.info['isWvlCalibrated']

    @property
    def extensible_header_store(self):
        if self._mdcache is None:
            try:
                d = yaml.load(self.header[0]['metadata'].decode())
                self._mdcache = {} if d is None else dict(d)
            except TypeError:
                msg = ('Could not restore a dict of extensible metadata, '
                       'purging and repairing (file will not be changed until write).'
                       'Metadata must be reattached to {}.')
                getLogger(__name__).warning(msg.format(type(self._mdcache), self.fileName))
                self._mdcache = {}
        return self._mdcache

    def update_extensible_header_store(self, extensible_header):
        if not isinstance(extensible_header, dict):
            raise TypeError('extensible_header must be of type dict')
        out = StringIO()
        yaml.dump(extensible_header, out)
        emdstr = out.getvalue().encode()
        if len(emdstr) > METADATA_BLOCK_BYTES:  # this should match mkidcore.headers.ObsHeader.metadata
            raise ValueError("Too much metadata! {} KB needed, {} allocated".format(len(emdstr)//1024,
                                                                                    METADATA_BLOCK_BYTES//1024))
        self._mdcache = extensible_header
        self.modifyHeaderEntry('metadata', emdstr)

    def metadata(self, timestamp=None):
        """ Return an object with attributes containing the the available observing metadata,
        also supports dict access (Presently returns a mkidcore.config.ConfigThing)

        if no timestamp is specified the first record is returned.
        if a timestamp is specified then the first record
        before or equal the time is returned unless there is only one record, and then that is returned

        None if there are no records, ValueError if there is not matching timestamp
        """

        omd = self.extensible_header_store.get('obs_metadata', [])

        # TODO integrate appropriate things in .info with the metadata returned so this is a one-stop-shop
        # infomd_keys = {'wavefile': 'wvlCalFile', 'flatfile':'fltCalFile',
        #                'beammap': 'beammapFile'}
        # #Other INFO keys that might should be included
        # target = StringCol(255)
        # dataDir = StringCol(255)
        # beammapFile = StringCol(255)
        # isWvlCalibrated = BoolCol()
        # isFlatCalibrated = BoolCol()
        # isSpecCalibrated = BoolCol()
        # isLinearityCorrected = BoolCol()
        # isPhaseNoiseCorrected = BoolCol()
        # isPhotonTailCorrected = BoolCol()
        # timeMaskExists = BoolCol()
        # startTime = Int32Col()
        # expTime = Int32Col()
        # wvlBinStart = Float32Col()
        # wvlBinEnd = Float32Col()
        # energyBinWidth = Float32Col()
        #
        # for mdk, k in infomd_keys.items():
        #     md[mdk] = self.info[k]
        # OBS2FITS = dict(target='DASHTARG', dataDir='DATADIR', beammapFile='BEAMMAP', wvlCalFile='WAVECAL',
        #                 fltCalFile='FLATCAL')

        # header['NWEIGHT'] = (applyTPFWeight and self.info['isPhaseNoiseCorrected'], 'Noise weight corrected')
        # header['LWEIGHT'] = (applyWeight and self.info['isLinearityCorrected'], 'Linearity corrected')
        # header['FWEIGHT'] = (applyWeight and self.info['isFlatCalibrated'], 'Flatcal corrected')
        # header['SWEIGHT'] = (applyWeight and self.info['isSpecCalibrated'], 'QE corrected')

        if not omd:
            return None

        if timestamp is None or len(omd) == 1:
            ret = omd[0]
        else:
            utc = datetime.fromtimestamp(timestamp)
            time_after = np.array([(m.utc-utc).total_seconds() for m in omd])
            if not (time_after <= 0).any():
                times = [m.utc.timestamp() for m in omd]
                msg = 'No metadata available for {:.0f}, {} metadata records from {:.0f} to {:.0f}'
                raise ValueError(msg.format(timestamp, len(omd), min(times), max(times)))

            to_use, = np.where(time_after[time_after <= 0].max() == time_after)
            ret = omd[to_use[0]]

        return ret

    def attach_observing_metadata(self, metadata):
        self.modifyHeaderEntry('obs_metadata', metadata)

    @staticmethod
    def makeWvlBins(energyBinWidth=.1, wvlStart=700, wvlStop=1500):
        """
        returns an array of wavlength bin edges, with a fixed energy bin width
        withing the limits given in wvlStart and wvlStop
        Args:
            energyBinWidth: bin width in eV
            wvlStart: Lower wavelength edge in Angstrom
            wvlStop: Upper wavelength edge in Angstrom
        Returns:
            an array of wavelength bin edges that can be used with numpy.histogram(bins=wvlBinEdges)
        """

        # Calculate upper and lower energy limits from wavelengths
        # Note that start and stop switch when going to energy
        energyStop = ObsFile.h * ObsFile.c * 1.e9 / wvlStart
        energyStart = ObsFile.h * ObsFile.c * 1.e9 / wvlStop
        nWvlBins = int((energyStop - energyStart) / energyBinWidth)
        # Construct energy bin edges
        energyBins = np.linspace(energyStart, energyStop, nWvlBins + 1)
        # Convert back to wavelength and reverse the order to get increasing wavelengths
        wvlBinEdges = np.array(ObsFile.h * ObsFile.c * 1.e9 / energyBins)
        wvlBinEdges = wvlBinEdges[::-1]
        return wvlBinEdges

    def maskTimestamps(self, timestamps, inter=interval(), otherListsToFilter=[]):
        """
        Masks out timestamps that fall in an given interval
        inter is an interval of time values to mask out
        otherListsToFilter is a list of parallel arrays to timestamps that should be masked in the same way
        returns a dict with keys 'timestamps','otherLists'
        """
        # first special case:  inter masks out everything so return zero-length
        # numpy arrays
        if inter == self.intervalAll:
            filteredTimestamps = np.arange(0)
            otherLists = [np.arange(0) for list in otherListsToFilter]
        else:
            if inter == interval() or len(timestamps) == 0:
                # nothing excluded or nothing to exclude
                # so return all unpacked values
                filteredTimestamps = timestamps
                otherLists = otherListsToFilter
            else:
                # there is a non-trivial set of times to mask.
                slices = calculateSlices(inter, timestamps)
                filteredTimestamps = repackArray(timestamps, slices)
                otherLists = []
                for eachList in otherListsToFilter:
                    filteredList = repackArray(eachList, slices)
                    otherLists.append(filteredList)
        # return the values filled in above
        return {'timestamps': filteredTimestamps, 'otherLists': otherLists}

    def setWvlCutoffs(self, wvlLowerLimit=700, wvlUpperLimit=1500):
        """
        Sets wavelength cutoffs so that if convertToWvl(excludeBad=True) or getPixelWvlList(excludeBad=True) is called
        wavelengths outside these limits are excluded.  To remove limits
        set wvlLowerLimit and/or wvlUpperLimit to None.  To use the wavecal limits
        for each individual pixel, set wvlLowerLimit and/or wvlUpperLimit to -1
        NB - changed defaults for lower/upper limits to None (from 3000 and 8000). JvE 2/22/13
        """
        self.wvlLowerLimit = wvlLowerLimit
        self.wvlUpperLimit = wvlUpperLimit

    def switchOffHotPixTimeMask(self):
        """
        Switch off hot pixel time masking - bad pixel times will no longer be
        removed (although the mask remains 'loaded' in ObsFile instance).
        """
        # self.hotPixIsApplied = False
        raise NotImplementedError

    def switchOnHotPixTimeMask(self, reasons=[]):
        """
        Switch on hot pixel time masking. Subsequent calls to getPixelCountImage
        etc. will have bad pixel times removed.
        """
        raise NotImplementedError
        if self.hotPixTimeMask is None:
            raise RuntimeError('No hot pixel file loaded')
        self.hotPixIsApplied = True
        if len(reasons) > 0:
            self.hotPixTimeMask.set_mask(reasons)

    def updateWavelengths(self, wvlCalArr, xCoord=None, yCoord=None, resID=None, flush=True):
        """
        Changes wavelengths for a single pixel. Overwrites "Wavelength" column w/
        contents of wvlCalArr. NOT reversible unless you have a copy of the original contents.
        ObsFile must be open in "write" mode to use.

        Parameters
        ----------
        resID: int
            resID of pixel to overwrite
        wvlCalArr: array of floats
            Array of calibrated wavelengths. Replaces "Wavelength" column of this pixel's
            photon list.
            :param xCoord:
            :param yCoord:
            :param flush:
        """
        if resID is None:
            resID = self.beamImage[xCoord, yCoord]

        if self.mode != 'write':
            raise Exception("Must open file in write mode to do this!")
        if self.info['isWvlCalibrated']:
            getLogger(__name__).warning("Wavelength calibration already exists!")
            warnings.warn("Wavelength calibration already exists!")

        tic = time.time()

        indices = self.photonTable.get_where_list('ResID==resID')
        assert len(indices) == len(wvlCalArr), 'Calibrated wavelength list does not match length of photon list!'

        if not indices:
            return

        if (np.diff(indices)==1).all():
            getLogger(__name__).debug('Using modify_column')
            self.photonTable.modify_column(start=indices[0], stop=indices[-1] + 1, column=wvlCalArr,
                                           colname='Wavelength')
        else:
            getLogger(__name__).debug('Using modify_coordinates')
            rows = self.photonTable.read_coordinates(indices)
            rows['Wavelength'] = wvlCalArr
            self.photonTable.modify_coordinates(indices, rows)

        if flush:
            self.photonTable.flush()

        getLogger(__name__).debug('Wavelengths updated in {:.2f}s'.format(time.time()-tic))

    def _applyColWeight(self, resID, weightArr, colName):
        """
        Applies a weight calibration to the column specified by colName.
        Call using applySpecWeight or applyTPFWeight.

        Parameters
        ----------
        resID: int
            resID of desired pixel
        weightArr: array of floats
            Array of cal weights. Multiplied into the "SpecWeight" column.
        colName: string
            Name of weight column. Should be either 'SpecWeight' or 'NoiseWeight'
        """
        if self.mode != 'write':
            raise Exception("Must open file in write mode to do this!")

        indices = self.photonTable.get_where_list('ResID==resID')

        if not (np.diff(indices) == 1).all():
            raise NotImplementedError('Table is not sorted by Res ID!')
        if len(indices) != len(weightArr):
            raise ValueError('weightArr length does not match length of photon list for resID!')

        newWeights = self.query(resid=resID)['SpecWeight'] * np.asarray(weightArr)
        self.photonTable.modify_column(start=indices[0], stop=indices[-1] + 1, column=newWeights, colname=colName)
        self.photonTable.flush()

    def applySpecWeight(self, resID, weightArr):
        """
        Applies a weight calibration to the "SpecWeight" column of a single pixel.

        This is where the flat cal, linearity cal, and spectral cal go.
        Weights are multiplied in and replaced; if "weights" are the contents
        of the "SpecWeight" column, weights = weights*weightArr. NOT reversible
        unless the original contents (or weightArr) is saved.

        Parameters
        ----------
        resID: int
            resID of desired pixel
        weightArr: array of floats
            Array of cal weights. Multiplied into the "SpecWeight" column.
        """
        self._applyColWeight(resID, weightArr, 'SpecWeight')

    def applyTPFWeight(self, resID, weightArr):
        """
        Applies a weight calibration to the "SpecWeight" column.

        This is where the TPF (noise weight) goes.
        Weights are multiplied in and replaced; if "weights" are the contents
        of the "NoiseWeight" column, weights = weights*weightArr. NOT reversible
        unless the original contents (or weightArr) is saved.

        Parameters
        ----------
        resID: int
            resID of desired pixel
        weightArr: array of floats
            Array of cal weights. Multiplied into the "NoiseWeight" column.
        """
        self._applyColWeight(resID, weightArr, 'NoiseWeight')

    def applyFlatCal(self, calsolFile, use_wavecal=False, save_plots=False):
        """
        Applies a flat calibration to the "SpecWeight" column of a single pixel.

        Weights are multiplied in and replaced; if "weights" are the contents
        of the "SpecWeight" column, weights = weights*weightArr. NOT reversible
        unless the original contents (or weightArr) is saved.

        Parameters
        ----------
        calSolnPath: string
            Path to the location of the FlatCal solution files
            should contain the base filename of these solution files
            e.g '/mnt/data0/isabel/DeltaAnd/Flats/DeltaAndFlatSoln.h5')
            Code will grab all files titled DeltaAndFlatSoln#.h5 from that directory
        if verbose: will print resID, row, and column of pixels which have a successful FlatCal
                    will print averaged flat weights of pixels which have a successful FlatCal.
        Will write plots of flatcal solution (5 second increments over a single flat exposure) 
             with average weights overplotted to a pdf for pixels which have a successful FlatCal.
             Written to the calSolnPath+'FlatCalSolnPlotsPerPixel.pdf'
             :param calsolFile:
             :param save_plots:
        """

        if self.info['isFlatCalibrated']:
            getLogger(__name__).info("H5 {} is already flat calibrated".format(self.fullFileName))
            return

        getLogger(__name__).info('Applying {} to {}'.format(calsolFile, self.fullFileName))
        timestamp = datetime.utcnow().timestamp()

        tic = time.time()

        pdfFullPath = calsolFile + '_flatplot_{}.pdf'.format(timestamp)
        nPlotsPerRow = 2
        nPlotsPerCol = 4
        iPlot = 0
        nPlotsPerPage = nPlotsPerRow * nPlotsPerCol
        if save_plots:
            matplotlib.rcParams['font.size'] = 4

        flat_cal = tables.open_file(calsolFile, mode='r')
        calsoln = flat_cal.root.flatcal.calsoln.read()
        bins = flat_cal.root.flatcal.wavelengthBins.read()
        minwavelength, maxwavelength = bins[0], bins[-1]

        import contextlib
        @contextlib.contextmanager
        def dummy_context_mgr():
            yield None

        with PdfPages(pdfFullPath) if save_plots else dummy_context_mgr() as pdf:
            for (row, column), resID in np.ndenumerate(self.beamImage):

                soln = calsoln[resID == calsoln['resid']]

                if len(soln) > 1:
                    msg = 'Flatcal {} has non-unique resIDs'.format(calsolFile)
                    getLogger(__name__).critical(msg)
                    raise RuntimeError(msg)

                if not len(soln) and not self.flagMask(pixelflags.PROBLEM_FLAGS, (x, y)):
                    getLogger(__name__).warning('No flat calibration for good pixel {}'.format(resID))
                    continue

                if soln['bad']:
                    getLogger(__name__).debug('No flat calibration bad for pixel {}'.format(resID))
                    continue

                #TODO set pixel flags to include flatcal flags and handle all the various pixel edge cases

                indices = self.photonTable.get_where_list('ResID==resID')
                if not indices.size:
                    continue

                if (np.diff(indices) == 1).all():  # This takes ~300s for ALL photons combined on a 70Mphot file.
                    # getLogger(__name__).debug('Using modify_column')
                    wavelengths = self.photonTable.read(start=indices[0], stop=indices[-1] + 1, field='Wavelength')

                    coeffs = soln['coeff'].flatten()
                    weights = soln['weight'].flatten()
                    errors = soln['err'].flatten()
                    if self.info['isWvlCalibrated'] and not any([self.flagMask(pixelflags.PROBLEM_FLAGS,
                                                                              pixel=(row, column))]):
                        weightArr = np.poly1d(coeffs)(wavelengths)
                    elif not use_wavecal:
                        weighted_avg, sum_weight_arr = np.ma.average(weights, axis=0,
                                                                     weights=errors ** -2.,
                                                                     returned=True)  # should be a weighted average
                        weightArr = np.ones_like(wavelengths) * weighted_avg
                    else:
                        assert use_wavecal
                        pass


                    self.photonTable.modify_column(start=indices[0], stop=indices[-1] + 1, column=weightArr,
                                                   colname='SpecWeight')
                else:  # This takes 3.5s on a 70Mphot file!!!
                    raise NotImplementedError('This code path is impractically slow at present.')
                    getLogger(__name__).debug('Using modify_coordinates')
                    rows = self.photonTable.read_coordinates(indices)
                    rows['SpecWeight'] = np.poly1d(coeffs)(rows['Wavelength'])
                    self.photonTable.modify_coordinates(indices, rows)
                    getLogger(__name__).debug('Flat weights updated in {:.2f}s'.format(time.time() - tic2))

                if save_plots:  #TODO:  plotting is inefficient, speed up, turn into single pixel plotting fxn maybe
                    if iPlot % nPlotsPerPage == 0:
                        fig = plt.figure(figsize=(10, 10), dpi=100)
                    ax = fig.add_subplot(nPlotsPerCol, nPlotsPerRow, iPlot % nPlotsPerPage + 1)
                    ax.set_ylim(0, 5)
                    ax.set_xlim(minwavelength, maxwavelength)
                    ax.plot(bins, weights, '-', label='weights')
                    ax.errorbar(bins, weights, yerr=errors, label='weights', fmt='o', color='green')
                    ax.plot(wavelengths, weightArr, '.', markersize=5)
                    ax.set_title('p rID:{} ({}, {})'.format(resID, row, column))
                    ax.set_ylabel('weight')

                    if iPlot % nPlotsPerPage == nPlotsPerPage - 1 or (
                            row == self.nXPix - 1 and column == self.nYPix - 1):
                        pdf.savefig()
                        plt.close()
                    iPlot += 1

        self.modifyHeaderEntry(headerTitle='isFlatCalibrated', headerValue=True)
        self.modifyHeaderEntry(headerTitle='fltCalFile', headerValue=calsolFile.encode())
        getLogger(__name__).info('Flatcal applied in {:.2f}s'.format(time.time()-tic))


    def modifyHeaderEntry(self, headerTitle, headerValue):
        """
        Modifies an entry in the header. Useful for indicating whether wavelength cals,
        flat cals, etc are applied

        Parameters
        ----------
        headerTitle: string
            Name of entry to be modified
        headerValue: depends on title
            New value of entry
        """
        if self.mode != 'write':
            raise IOError("Must open file in write mode to do this!")

        if headerTitle not in self.header.colnames:
            extensible_header = self.extensible_header_store
            if headerTitle not in extensible_header:
                msg = 'Creating a header entry for {} during purported modification to {}'
                getLogger(__name__).warning(msg.format(headerTitle, headerValue))
            extensible_header[headerTitle] = headerValue
            self.update_extensible_header_store(extensible_header)
        else:
            self.header.modify_column(column=headerValue, colname=headerTitle)
            self.header.flush()
            self.info = self.header[0]


def calculateSlices(inter, timestamps):
    """
    Hopefully a quicker version of  the original calculateSlices. JvE 3/8/2013

    Returns a list of strings, with format i0:i1 for a python array slice
    inter is the interval of values in timestamps to mask out.
    The resulting list of strings indicate elements that are not masked out

    inter must be a single pyinterval 'interval' object (can be multi-component)
    timestamps is a 1D array of timestamps (MUST be an *ordered* array).

    If inter is a multi-component interval, the components must be unioned and sorted
    (which is the default behaviour when intervals are defined, and is probably
    always the case, so shouldn't be a problem).
    """
    timerange = interval([timestamps[0], timestamps[-1]])
    slices = []
    slce = "0:"  # Start at the beginning of the timestamps array....
    imax = 0  # Will prevent error if inter is an empty interval
    for eachComponent in inter.components:
        # Check if eachComponent of the interval overlaps the timerange of the
        # timestamps - if not, skip to the next component.

        if eachComponent & timerange == interval(): continue
        # [
        # Possibly a bit faster to do this and avoid interval package, but not fully tested:
        # if eachComponent[0][1] < timestamps[0] or eachComponent[0][0] > timestamps[-1]: continue
        # ]

        imin = np.searchsorted(timestamps, eachComponent[0][0], side='left')  # Find nearest timestamp to lower bound
        imax = np.searchsorted(timestamps, eachComponent[0][1], side='right')  # Nearest timestamp to upper bound
        # As long as we're not about to create a wasteful '0:0' slice, go ahead
        # and finish the new slice and append it to the list
        if imin != 0:
            slce += str(imin)
            slices.append(slce)
        slce = str(imax) + ":"
    # Finish the last slice at the end of the timestamps array if we're not already there:
    if imax != len(timestamps):
        slce += str(len(timestamps))
        slices.append(slce)
    return slices


def repackArray(array, slices):
    """
    returns a copy of array that includes only the element defined by slices
    """
    nIncluded = 0
    for slce in slices:
        s0 = int(slce.split(":")[0])
        s1 = int(slce.split(":")[1])
        nIncluded += s1 - s0
    retval = np.zeros(nIncluded)
    iPt = 0;
    for slce in slices:
        s0 = int(slce.split(":")[0])
        s1 = int(slce.split(":")[1])
        iPtNew = iPt + s1 - s0
        retval[iPt:iPtNew] = array[s0:s1]
        iPt = iPtNew
    return retval<|MERGE_RESOLUTION|>--- conflicted
+++ resolved
@@ -823,11 +823,7 @@
         return hdul
 
     def getPixelCountImage(self, firstSec=0, integrationTime=None, wvlStart=None, wvlStop=None, applyWeight=False,
-<<<<<<< HEAD
-                            applyTPFWeight=False, scaleByEffInt=False, exclude_flags=tuple(), hdu=False):
-=======
                             applyTPFWeight=False, scaleByEffInt=False, exclude_flags=pixelflags.PROBLEM_FLAGS, hdu=False):
->>>>>>> 7d05fa63
         """
         Returns an image of pixel counts over the entire array between firstSec and firstSec + integrationTime. Can specify calibration weights to apply as
         well as wavelength range.
