--- conflicted
+++ resolved
@@ -1,31 +1,20 @@
 import os
 from flask import Flask, send_file, render_template, jsonify, request, url_for, g, session, redirect
-<<<<<<< HEAD
 from glob import glob
 import json
 from pathlib import Path
 from datetime import datetime
-=======
-import json
-from pathlib import Path
+
+
+def saveFile(name, newlist):
+    with open(name + '.json', 'w') as outfile:
+        json.dump(newlist, outfile, indent=4, separators=(',', ': '))
 
 app = Flask(__name__)
 app.debug = True
 app.config['JSON_SORT_KEYS'] = False
 app.secret_key = os.urandom(24)
 
->>>>>>> d64db731
-
-def saveFile(name, newlist):
-    with open(name + '.json', 'w') as outfile:
-        json.dump(newlist, outfile, indent=4, separators=(',', ': '))
-
-<<<<<<< HEAD
-app = Flask(__name__)
-app.debug = True
-app.config['JSON_SORT_KEYS'] = False
-app.secret_key = os.urandom(24)
-
 
 def saveFile(name, newlist):
     with open('/Users/clarissardoo/Desktop/Clarity/MKIDPipeline/mkidpipeline/clarity/datafiles/' + name + '.json', 'w') as outfile:
@@ -43,27 +32,15 @@
     with open('/Users/clarissardoo/Desktop/Clarity/MKIDPipeline/mkidpipeline/clarity/calfiles/' + name + '.json', 'r') as infile:
         return json.load(infile)
 
-
-
-=======
-def loadFile(name):
-    with open(name + '.json', 'r') as infile:
-        return json.load(infile)
-
-
->>>>>>> d64db731
 @app.route('/', methods = ['GET', 'POST'])
 def index():
     if request.method == 'POST':
         session.pop('user', None)
         userlist = ['clarissardoo']
-<<<<<<< HEAD
-        if request.form['password'] == 'mkidsecure':
-=======
-        if request.form['password'] == 'password123':
->>>>>>> d64db731
-                if request.form['username'] in userlist:
-                    session['user'] = request.form['username']
+
+        if request.form['password'] == 'password':
+            if request.form['username'] in userlist:
+                session['user'] = request.form['username']
         return redirect(url_for('database'))
     return render_template('index.html')
 
@@ -76,7 +53,6 @@
 @app.route('/targetbuttons')
 def targetbuttons():
     if g.user:
-<<<<<<< HEAD
         data = []
         jsonfiles = glob('/Users/clarissardoo/Desktop/Clarity/MKIDPipeline/mkidpipeline/clarity/datafiles/*.json')
         for recordYear in jsonfiles:
@@ -85,9 +61,6 @@
             for elem in data1:
                     data.append(elem['Target'])
         return render_template("targetbuttons.html", data = set(data))
-=======
-        return render_template('targetbuttons.html')
->>>>>>> d64db731
     return redirect(url_for('index'))
 
 @app.route('/datarecorder', methods = ['GET', 'POST'])
@@ -119,13 +92,8 @@
     if g.user:
         data = {}
         if request.method == 'POST':
-<<<<<<< HEAD
             newCals = loadCalFile(request.form['File_Name'])
             data['Target'] = request.form['calTarget']
-=======
-            newCals = loadFile(request.form['File_Name'])
-            data['calTarget'] = request.form['calTarget']
->>>>>>> d64db731
             data['Run'] = request.form['Run']
             data['Time'] = request.form['Time']
             data['808nm'] = request.form['808nm']
@@ -135,7 +103,6 @@
             data['1120 nm'] = request.form['1120 nm']
             data['Rethresholding range'] = request.form['Rethresholding range']
             newCals.append(data)
-<<<<<<< HEAD
             saveCalFile(request.form['File_Name'], newCals)
             print(newCals)
         return render_template('calrecorder.html')
@@ -165,7 +132,6 @@
 @app.route('/datebuttons')
 def datebuttons():
     if g.user:
-
         data = []
         prettyData = []
         jsonfiles = glob('/Users/clarissardoo/Desktop/Clarity/MKIDPipeline/mkidpipeline/clarity/datafiles/*.json')
@@ -183,39 +149,13 @@
                 newformat = datetimeobject.strftime('%B-%d-%Y')
                 prettyData.append(newformat)
 
-
         return render_template("datebuttons.html", data = set(data))
-
-
-        #return render_template('datebuttons.html')
-=======
-            saveFile(request.form['File_Name'], newCals)
-            print(newCals)
-        return render_template('calrecorder.html')
-
-@app.route('/runbuttons', methods = ['GET', 'POST'])
-def runbuttons():
-    if g.user:
-        if request.method == 'POST':
-            filename = request.form['newFile'] + '.json'
-            print(filename)
-            with open(filename, 'w') as json_file:
-                json_file.write('[]')
-        return render_template('runbuttons.html')
-    return redirect(url_for('index'))
-
-@app.route('/datebuttons')
-def datebuttons():
-    if g.user:
-        return render_template('datebuttons.html')
->>>>>>> d64db731
     return redirect(url_for('index'))
 
 
 @app.route('/calbuttons', methods = ['GET', 'POST'])
 def calbuttons():
     if g.user:
-<<<<<<< HEAD
         data = []
         jsonfiles = glob('/Users/clarissardoo/Desktop/Clarity/MKIDPipeline/mkidpipeline/clarity/calfiles/*.json')
         for recordYear in jsonfiles:
@@ -234,19 +174,6 @@
 
     return redirect(url_for('index'))
 
-
-=======
-        if request.method == 'POST':
-            file_name = request.form['newCalFile'] + '.json'
-            print(file_name)
-            with open(file_name, 'w') as jsonfile:
-                jsonfile.write('[]')
-        return render_template('calbuttons.html')
-    return redirect(url_for('index'))
-
-
-
->>>>>>> d64db731
 @app.before_request
 def before_request():
     g.user = None
@@ -270,7 +197,6 @@
 @app.route('/targetfinder', methods=['POST'])
 def targetfinder():
     if request.method == 'POST':
-<<<<<<< HEAD
         data = []
         jsonfiles = glob('/Users/clarissardoo/Desktop/Clarity/MKIDPipeline/mkidpipeline/clarity/datafiles/*.json')
         for recordYear in jsonfiles:
@@ -282,80 +208,44 @@
                 if elem.get("Target") == request.form['submit']:
                     data.append(elem)
 
-=======
-        filelist = ('2016B', '2017A', '2017B', '2018A')
-        data = []
-        for recordYear in filelist:
-            with open(recordYear+'.json') as datarunner:
-                    data1 = json.load(datarunner)
-            for elem in data1:
-                if elem.get("Target") == request.form['submit']:
-                    data.append(elem)
->>>>>>> d64db731
         return render_template("targets.html", data = data)
 
 
 @app.route('/runfinder', methods=['POST'])
 def runfinder():
     if request.method == 'POST':
-<<<<<<< HEAD
         datarunner = open('/Users/clarissardoo/Desktop/Clarity/MKIDPipeline/mkidpipeline/clarity/datafiles/' + request.form['submit']+'.json')
-=======
-        datarunner = open(request.form['submit']+'.json')
->>>>>>> d64db731
         data1 = json.load(datarunner)
         return render_template("runs.html", data = data1)
 
 @app.route('/calibrationfinder', methods=['POST'])
 def calibrationfinder():
     if request.method == 'POST':
-<<<<<<< HEAD
         jsonfiles = glob('/Users/clarissardoo/Desktop/Clarity/MKIDPipeline/mkidpipeline/clarity/calfiles/*.json')
         data = []
         for recordYear in jsonfiles:
             with open(recordYear) as datarunner:
-=======
-        filelist = ('Wavecals_2017A', 'WaveCals_2017B', 'WaveCals_2018A')
-        data = []
-        for recordYear in filelist:
-            with open(recordYear+'.json') as datarunner:
->>>>>>> d64db731
-                    data1 = json.load(datarunner)
+                data1 = json.load(datarunner)
             for elem in data1:
                 if elem.get("Target") == request.form['submit']:
                     data.append(elem)   
         return render_template("cals.html", data = data)
 
-<<<<<<< HEAD
-=======
-
->>>>>>> d64db731
-
 
 @app.route('/datefinder', methods=['POST'])
 def datefinder():
     if request.method == 'POST':
-<<<<<<< HEAD
-        jsonfiles = glob('/Users/clarissardoo/Desktop/Clarity/MKIDPipeline/mkidpipeline/clarity/datafiles/*.json')
-        data = []
-        for recordYear in jsonfiles:
-            with open(recordYear) as datarunner:
-=======
-        filelist = ('2016B', '2017A', '2017B', '2018A')
-        data = []
-        for recordYear in filelist:
-            with open(recordYear+'.json') as datarunner:
->>>>>>> d64db731
-                    data1 = json.load(datarunner)
+        jsonfiles = glob('/Users/clarissardoo/Desktop/Clarity/MKIDPipeline/mkidpipeline/clarity/datafiles/*.json')
+        data = []
+        for recordYear in jsonfiles:
+            with open(recordYear) as datarunner:
+                data1 = json.load(datarunner)
             for elem in data1:
                 date = request.form['submit']
                 if date in elem.get("Sunset Date(s)"):
                     data.append(elem)   
         return render_template("dates.html", data = data)
-<<<<<<< HEAD
-
-
-=======
->>>>>>> d64db731
+
+
 if __name__ == '__main__':
     app.run(debug=True, host='0.0.0.0', port = 3000)