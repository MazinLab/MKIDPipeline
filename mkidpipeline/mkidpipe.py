--- conflicted
+++ resolved
@@ -172,9 +172,4 @@
     return main(args)
 
 if __name__ == "__main__":
-<<<<<<< HEAD
-    args = parser().parse_args()
-    main(args)
-=======
-    sys.exit(mainmain())
->>>>>>> 7d5388ab
+    sys.exit(mainmain())